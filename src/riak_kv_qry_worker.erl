%%%-------------------------------------------------------------------
%%%
%%% riak_kv_qry_worker: Riak SQL per-query workers
%%%
%%% Copyright (C) 2015 Basho Technologies, Inc. All rights reserved
%%%
%% This file is provided to you under the Apache License,
%% Version 2.0 (the "License"); you may not use this file
%% except in compliance with the License.  You may obtain
%% a copy of the License at
%%
%%   http://www.apache.org/licenses/LICENSE-2.0
%%
%% Unless required by applicable law or agreed to in writing,
%% software distributed under the License is distributed on an
%% "AS IS" BASIS, WITHOUT WARRANTIES OR CONDITIONS OF ANY
%% KIND, either express or implied.  See the License for the
%% specific language governing permissions and limitations
%% under the License.
%%%
%%%-------------------------------------------------------------------

%% @doc Under the queue manager accepting raw parsed and lexed queries
%%      from the user, workers take individual queries and communicate
%%      with eleveldb backend to execute the queries (with
%%      sub-queries), and hold the results until fetched back to the
%%      user.

-module(riak_kv_qry_worker).

-behaviour(gen_server).

%% OTP API
-export([start_link/1]).

%% Developer API
-export([
         execute/2,
         fetch/2
        ]).

%% gen_server callbacks
-export([
         init/1,
         handle_call/3,
         handle_cast/2,
         handle_info/2,
         terminate/2,
         code_change/3
        ]).

-ifdef(TEST).
-export([
         runner_TEST/1
        ]).
-endif.

-include("riak_kv_qry_queue.hrl").
-include_lib("riak_ql/include/riak_ql_ddl.hrl").

-define(SERVER, ?MODULE).
-define(NO_SIDEEFFECTS, []).
-define(NO_MAX_RESULTS, no_max_results).
-define(NO_PG_SORT, undefined).

-record(state, {
          name                 :: qry_fsm_name(),
          ddl                  :: undefined | #ddl_v1{},
          qry      = none      :: none | #riak_sql_v1{},
          qid      = undefined :: undefined | {node(), non_neg_integer()},
          sub_qrys  = []       :: [integer()],
          status    = void     :: void | accumulating_chunks | finished,
          result    = []       :: [{non_neg_integer(), list()}] | [{binary(), term()}]
         }).

%%%===================================================================
%%% OTP API
%%%===================================================================

-spec start_link(qry_fsm_name()) -> {ok, pid()} | ignore | {error, term()}.
start_link(Name) ->
    gen_server:start_link({local, Name}, ?MODULE, [Name], []).


%%%===================================================================
%%% API
%%%===================================================================

-spec execute(qry_fsm_name(), {query_id(), [#riak_sql_v1{}], #ddl_v1{}}) ->
    ok | {error, atom()}.
execute(FSMName, {QId, SubQueries, DDL}) ->
    gen_server:call(FSMName, {execute, {QId, SubQueries, DDL}}).

-spec fetch(qry_fsm_name(), query_id()) -> list() | {error, atom()}.
fetch(FSMName, QId) ->
    gen_server:call(FSMName, {fetch, QId}).


%%%===================================================================
%%% gen_server callbacks
%%%===================================================================

-spec init([qry_fsm_name()]) -> {ok, #state{}}.
%% @private
init([Name]) ->
    {ok, #state{name = Name}}.


-spec handle_call(term(), {pid(), term()}, #state{}) ->
                         {reply, Reply::ok | {error, atom()} | list(), #state{}}.
%% @private
handle_call(Request, _From, State) ->
    case handle_req(Request, State) of
        {{error, _} = Error, _SEs, NewState} ->
            {reply, Error, NewState};
        {Reply, SEs, NewState} ->
            ok = handle_side_effects(SEs),
            {reply, Reply, NewState}
    end.


-spec handle_cast(term(), #state{}) -> {noreply, #state{}}.
%% @private
handle_cast(Msg, State) ->
    lager:info("Not handling cast message ~p", [Msg]),
    {noreply, State}.


-spec handle_info(term(), #state{}) -> {noreply, #state{}}.
%% @private
%% sometimes we get finish statements after we have finished accumulating
handle_info({{_SubQId, _QId}, done},
            State = #state{status = finished}) ->
    lager:debug("Received stray done on QId ~p (~p)", [_QId, _SubQId]),
    {noreply, State};
handle_info({{SubQId, QId}, done},
            State = #state{qid       = QId,
                           result    = IndexedChunks,
                           sub_qrys  = SubQQ}) ->
    lager:debug("Received done on QId ~p (~p); SubQQ: ~p", [QId, SubQId, SubQQ]),
    case SubQQ of
        [] ->
            lager:debug("Done collecting on QId ~p (~p): ~p", [QId, SubQId, IndexedChunks]),
            %% sort by index, to reassemble according to coverage plan
            {_, R2} = lists:unzip(
                        lists:sort(IndexedChunks)),
            %% drop indexes, serialize
            {noreply, State#state{status = finished,
                                  result = lists:append(R2)}};
        _MoreSubQueriesNotDone ->
            {noreply, State}
    end;

handle_info({{SubQId, QId}, {results, Chunk}},
            State = #state{qid      = QId,
                           qry      = Qry,
                           result   = IndexedChunks,
                           sub_qrys = SubQs}) ->
    #riak_sql_v1{'SELECT' = SelectSpec} = Qry,
    NewS = case lists:member(SubQId, SubQs) of
               true ->
                   Decoded = decode_results(lists:flatten(Chunk), SelectSpec),
                   lager:debug("Got chunk on QId ~p (~p); SubQQ: ~p", [QId, SubQId, SubQs]),
                   NSubQ = lists:delete(SubQId, SubQs),
                   State#state{status   = accumulating_chunks,
                               result   = [{SubQId, Decoded} | IndexedChunks],
                               sub_qrys = NSubQ};
               false ->
                   %% discard;
                   %% Don't touch state as it may have already 'finished'.
                   State
           end,
    {noreply, NewS};

%% late chunks: warn
handle_info({{SubQId, QId}, {results, _LateData}},
            State = #state{qid = QId,
                           status = finished}) ->
    lager:debug("Discarding late chunk (~b bytes) on qid ~p (subqid ~p)",
                [length(lists:flatten(_LateData)), QId, SubQId]),
    {noreply, State};

%% other error conditions
handle_info({{_SubQId, QId1}, _}, State = #state{qid = QId2})
  when QId1 =/= QId2 ->
    lager:warning("Bad query id ~p (expected ~p)", [QId1, QId2]),
    {noreply, State}.


-spec terminate(term(), #state{}) -> term().
%% @private
terminate(_Reason, _State) ->
    ok.


-spec code_change(term() | {down, term()}, #state{}, term()) -> {ok, #state{}}.
%% @private
code_change(_OldVsn, State, _Extra) ->
    {ok, State}.


%%%===================================================================
%%% Internal functions
%%%===================================================================

-spec handle_req({atom(), term()}, #state{}) ->
                        {ok | {ok | error, term()},
                         list(), #state{}}.
handle_req({fetch, QId}, State = #state{qid = QId2})
  when QId =/= QId2 ->
    {{error, bad_query_id}, [], State};

handle_req({execute, {QId, [Qry|_] = SubQueries, DDL}}, State = #state{status = void}) ->
    %% TODO make this run with multiple sub-queries
    %% limit sub-queries and throw error
    Indices = lists:seq(1, length(SubQueries)),
    ZQueries = lists:zip(Indices, SubQueries),
    SEs = [{run_sub_query, {qry, Q}, {qid, {I, QId}}} || {I, Q} <- ZQueries],
    {ok, SEs, State#state{qid = QId, qry = Qry, ddl = DDL, sub_qrys = Indices}};

handle_req({execute, {QId, _, _}}, State = #state{status = Status})
  when Status =/= void ->
    lager:error("Qry queue manager should have cleared the status before assigning new query ~p", [QId]),
    {{error, mismanagement}, [], State};

handle_req({fetch, QId}, State = #state{qid    = QId,
                                        status = S})
  when S =:= void orelse
       S =:= accumulating_chunks ->
    {{error, in_progress}, [], State};

handle_req({fetch, QId}, State = #state{qid    = QId,
                                        status = finished,
                                        result = Result}) ->
    {{ok, Result}, [], State};

handle_req(_Request, State) ->
    {ok, ?NO_SIDEEFFECTS, State}.

handle_side_effects([]) ->
    ok;
handle_side_effects([{run_sub_query, {qry, Q}, {qid, QId}} | T]) ->
    Bucket = Q#riak_sql_v1.'FROM',
    %% fix these up too
    Timeout = {timeout, 10000},
    Me = self(),
    CoverageFn = {colocated, riak_kv_qry_coverage_plan},
    {ok, _PID} = riak_kv_index_fsm_sup:start_index_fsm(node(), [{raw, QId, Me}, [Bucket, none, Q, Timeout, all, undefined, CoverageFn]]),
<<<<<<< HEAD
    handle_side_effects(T);
handle_side_effects([H | T]) ->
    io:format("in riak_kv_qry:handle_side_effects not handling ~p~n", [H]),
=======
>>>>>>> 130c6993
    handle_side_effects(T).

decode_results(KVList, SelectSpec) ->
    lists:append(
      [extract_riak_object(SelectSpec, V) || {_, V} <- KVList]).

extract_riak_object(SelectSpec, V) when is_binary(V) ->
    % don't care about bkey
    RObj = riak_object:from_binary(<<>>, <<>>, V),
    FullRecord = riak_object:get_value(RObj),
    filter_columns(lists:flatten(SelectSpec), FullRecord).

%% Pull out the values we're interested in based on the select,
%% statement, e.g. select user, geoloc returns only user and geoloc columns.
-spec filter_columns(SelectSpec::[binary()],
                     ColValues::[{Field::binary(), Value::binary()}]) ->
        ColValues2::[{Field::binary(), Value::binary()}].
filter_columns([<<"*">>], ColValues) ->
    ColValues;
filter_columns(SelectSpec, ColValues) ->
    [Col || {Field, _} = Col <- ColValues, lists:member(Field, SelectSpec)].

%%%===================================================================
%%% Unit tests
%%%===================================================================
-ifdef(TEST).
-compile(export_all).
-include_lib("eunit/include/eunit.hrl").

%%
%% Test runner
%%

-define(NO_OUTPUTS, []).

runner_TEST(Tests) -> io:format("running tests ~p~n", [Tests]),
                      test_r2(Tests, #state{}, 1, [], [], []).

test_r2([], _State, _LineNo, SideEffects, Replies, Errs) ->
    {lists:reverse(SideEffects), lists:reverse(Replies), lists:reverse(Errs)};
test_r2([H | T], State, LineNo, SideEffects, Replies, Errs) ->
    io:format("Before ~p~n- SideEffects is ~p~n- Replies is ~p~n- Errors is ~p~n", [H, SideEffects, Replies, Errs]),
    {NewSt, NewSEs, NewRs, NewE} = run(H, State, LineNo, SideEffects, Replies, Errs),
    io:format("After ~p~n- NewSEs is ~p~n- NewRs is ~p~n- NewE is ~p~n", [H, NewSEs, NewRs, NewE]),
    test_r2(T, NewSt, LineNo + 1, NewSEs, NewRs, NewE).

run({run, {init, Arg}}, _State, _LNo, SideEffects, Replies, Errs) ->
    {ok, NewState} = init(Arg),
    {NewState, SideEffects, Replies, Errs};
run({clear, side_effects}, State, _LNo, _SideEffects, Replies, Errs) ->
    {State, [], Replies, Errs};
run({clear, replies}, State, _LNo, SideEffects, _Replies, Errs) ->
    {State, SideEffects, [], Errs};
run({dump, state}, State, LNo, SideEffects, Replies, Errs) ->
    io:format("On Line No ~p State is~n- ~p~n", [LNo, State]),
    {State, SideEffects, Replies, Errs};
run({dump, Replies}, State, LNo, SideEffects, Replies, Errs) ->
    io:format("On Line No ~p Replies is~n- ~p~n", [LNo, Replies]),
    {State, SideEffects, Replies, Errs};
run({dump, errors}, State, LNo, SideEffects, Replies, Errs) ->
    io:format("On Line No ~p Errs is~n- ~p~n", [LNo, Errs]),
    {State, SideEffects, Replies, Errs};
run({msg, Msg}, State, _LNo, SideEffects, Replies, Errs) ->
    {Reply, SEs, NewState} = handle_req(Msg, State),
    NewSEs = case SEs of
                 [] -> SideEffects;
                 _  -> lists:flatten(SEs, SideEffects)
             end,
    {NewState, NewSEs, [Reply | Replies], Errs};
run({side_effect, G}, State, LNo, SEs, Replies, Errs) ->
    {NewSE, NewErrs}
        = case SEs of
              []      -> Err = {error, {line_no, LNo}, {side_effect, {expected, []}, {got, G}}},
                         {[], [Err | Errs]};
              [G | T] -> {T, Errs};
              [E | T] -> Err = {error, {line_no, LNo}, {side_effect, {expected, E}, {got, G}}},
                         {T, [Err | Errs]}
          end,
    {State, NewSE, Replies, NewErrs};
run({reply, G}, State, LNo, SideEffects, Replies, Errs) ->
    {NewRs, NewErrs}
        = case Replies of
              []      -> Err = {error, {line_no, LNo}, {reply, {expected, []}, {got, G}}},
                         {[], [Err | Errs]};
              [G | T] -> {T, Errs};
              [E | T] -> Err = {error, {line_no, LNo}, {reply, {expected, E}, {got, G}}},
                         {T, [Err | Errs]}
          end,
    {State, SideEffects, NewRs, NewErrs};
run(H, State, LNo, SideEffects, Replies, Errs) ->
    Err = {error, {line_no, LNo}, {unknown_test_state, H}},
    {State, SideEffects, Replies, [Err | Errs]}.

-define(MAX_Q_LEN, 5).

simple_init_test() ->
    Tests = [
             {run, {init, [fms1]}}
           ],
    Results = runner_TEST(Tests),
    ?assertEqual({[], [], []}, Results).

-endif.<|MERGE_RESOLUTION|>--- conflicted
+++ resolved
@@ -246,12 +246,9 @@
     Me = self(),
     CoverageFn = {colocated, riak_kv_qry_coverage_plan},
     {ok, _PID} = riak_kv_index_fsm_sup:start_index_fsm(node(), [{raw, QId, Me}, [Bucket, none, Q, Timeout, all, undefined, CoverageFn]]),
-<<<<<<< HEAD
     handle_side_effects(T);
 handle_side_effects([H | T]) ->
     io:format("in riak_kv_qry:handle_side_effects not handling ~p~n", [H]),
-=======
->>>>>>> 130c6993
     handle_side_effects(T).
 
 decode_results(KVList, SelectSpec) ->
