%% -------------------------------------------------------------------
%%
%% riak_util: functions that are useful throughout Riak
%%
%% Copyright (c) 2007-2010 Basho Technologies, Inc.  All Rights Reserved.
%%
%% This file is provided to you under the Apache License,
%% Version 2.0 (the "License"); you may not use this file
%% except in compliance with the License.  You may obtain
%% a copy of the License at
%%
%%   http://www.apache.org/licenses/LICENSE-2.0
%%
%% Unless required by applicable law or agreed to in writing,
%% software distributed under the License is distributed on an
%% "AS IS" BASIS, WITHOUT WARRANTIES OR CONDITIONS OF ANY
%% KIND, either express or implied.  See the License for the
%% specific language governing permissions and limitations
%% under the License.
%%
%% -------------------------------------------------------------------


%% @doc Various functions that are useful throughout riak_kv.
-module(riak_kv_util).


-export([is_x_deleted/1,
         obj_not_deleted/1,
         try_cast/3,
         fallback/4,
         expand_value/3,
         expand_rw_value/4,
         normalize_rw_value/2,
         make_request/2,
         get_index_n/1,
         preflist_siblings/1,
         fix_incorrect_index_entries/1,
         fix_incorrect_index_entries/0,
         responsible_preflists/1,
         responsible_preflists/2,
         make_vtag/1,
         puts_active/0,
         exact_puts_active/0,
         gets_active/0,
<<<<<<< HEAD
         overload_reply/1,
         get_backend_config/3]).
=======
         consistent_object/1,
         overload_reply/1]).
>>>>>>> 015d4a15

-include_lib("riak_kv_vnode.hrl").

-ifdef(TEST).
-include_lib("eunit/include/eunit.hrl").
-endif.

-type riak_core_ring() :: riak_core_ring:riak_core_ring().
-type index() :: non_neg_integer().
-type index_n() :: {index(), pos_integer()}.

%% ===================================================================
%% Public API
%% ===================================================================

%% @spec is_x_deleted(riak_object:riak_object()) -> boolean()
%% @doc 'true' if all contents of the input object are marked
%%      as deleted; 'false' otherwise
%% @equiv obj_not_deleted(Obj) == undefined
is_x_deleted(Obj) ->
    case obj_not_deleted(Obj) of
        undefined -> true;
        _ -> false
    end.

%% @spec obj_not_deleted(riak_object:riak_object()) ->
%%          undefined|riak_object:riak_object()
%% @doc Determine whether all contents of an object are marked as
%%      deleted.  Return is the atom 'undefined' if all contents
%%      are marked deleted, or the input Obj if any of them are not.
obj_not_deleted(Obj) ->
    case [{M, V} || {M, V} <- riak_object:get_contents(Obj),
                    dict:is_key(<<"X-Riak-Deleted">>, M) =:= false] of
        [] -> undefined;
        _ -> Obj
    end.

%% @spec try_cast(term(), [node()], [{Index :: term(), Node :: node()}]) ->
%%          {[{Index :: term(), Node :: node(), Node :: node()}],
%%           [{Index :: term(), Node :: node()}]}
%% @doc Cast {Cmd, {Index,Node}, Msg} at riak_kv_vnode_master on Node
%%      if Node is in UpNodes.  The list of successful casts is the
%%      first element of the return tuple, and the list of unavailable
%%      nodes is the second element.  Used in riak_kv_put_fsm and riak_kv_get_fsm.
try_cast(Msg, UpNodes, Targets) ->
    try_cast(Msg, UpNodes, Targets, [], []).
try_cast(_Msg, _UpNodes, [], Sent, Pangs) -> {Sent, Pangs};
try_cast(Msg, UpNodes, [{Index,Node}|Targets], Sent, Pangs) ->
    case lists:member(Node, UpNodes) of
        false ->
            try_cast(Msg, UpNodes, Targets, Sent, [{Index,Node}|Pangs]);
        true ->
            gen_server:cast({riak_kv_vnode_master, Node}, make_request(Msg, Index)),
            try_cast(Msg, UpNodes, Targets, [{Index,Node,Node}|Sent],Pangs)
    end.

%% @spec fallback(term(), term(), [{Index :: term(), Node :: node()}],
%%                [{any(), Fallback :: node()}]) ->
%%         [{Index :: term(), Node :: node(), Fallback :: node()}]
%% @doc Cast {Cmd, {Index,Node}, Msg} at a node in the Fallbacks list
%%      for each node in the Pangs list.  Pangs should have come
%%      from the second element of the response tuple of a call to
%%      try_cast/3.
%%      Used in riak_kv_put_fsm and riak_kv_get_fsm

fallback(Cmd, UpNodes, Pangs, Fallbacks) ->
    fallback(Cmd, UpNodes, Pangs, Fallbacks, []).
fallback(_Cmd, _UpNodes, [], _Fallbacks, Sent) -> Sent;
fallback(_Cmd, _UpNodes, _Pangs, [], Sent) -> Sent;
fallback(Cmd, UpNodes, [{Index,Node}|Pangs], [{_,FN}|Fallbacks], Sent) ->
    case lists:member(FN, UpNodes) of
        false -> fallback(Cmd, UpNodes, [{Index,Node}|Pangs], Fallbacks, Sent);
        true ->
            gen_server:cast({riak_kv_vnode_master, FN}, make_request(Cmd, Index)),
            fallback(Cmd, UpNodes, Pangs, Fallbacks, [{Index,Node,FN}|Sent])
    end.


-spec make_request(vnode_req(), partition()) -> #riak_vnode_req_v1{}.
make_request(Request, Index) ->
    riak_core_vnode_master:make_request(Request,
                                        {fsm, undefined, self()},
                                        Index).

get_bucket_option(Type, BucketProps) ->
    case proplists:get_value(Type, BucketProps, default) of
        default ->
            {ok, DefaultProps} = application:get_env(riak_core, default_bucket_props),
            proplists:get_value(Type, DefaultProps, error);
        Val -> Val
    end.

expand_value(Type, default, BucketProps) ->
    get_bucket_option(Type, BucketProps);
expand_value(_Type, Value, _BucketProps) ->
    Value.

expand_rw_value(Type, default, BucketProps, N) ->
    normalize_rw_value(get_bucket_option(Type, BucketProps), N);
expand_rw_value(_Type, Val, _BucketProps, N) ->
    normalize_rw_value(Val, N).

normalize_rw_value(RW, _N) when is_integer(RW) -> RW;
normalize_rw_value(RW, N) when is_binary(RW) ->
    try
        ExistingAtom = binary_to_existing_atom(RW, utf8),
        normalize_rw_value(ExistingAtom, N)
    catch _:badarg ->
        error
    end;
normalize_rw_value(one, _N) -> 1;
normalize_rw_value(quorum, N) -> erlang:trunc((N/2)+1);
normalize_rw_value(all, N) -> N;
normalize_rw_value(_, _) -> error.

consistent_object(Bucket) ->
    case Bucket of
        <<"c#", _/binary>> ->
            true;
        <<"c~", _/binary>> ->
            true;
        _ ->
            false
    end.

%% ===================================================================
%% Preflist utility functions
%% ===================================================================

%% @doc Given a bucket/key, determine the associated preflist index_n.
-spec get_index_n({binary(), binary()}) -> index_n().
get_index_n({Bucket, Key}) ->
    BucketProps = riak_core_bucket:get_bucket(Bucket),
    N = proplists:get_value(n_val, BucketProps),
    ChashKey = riak_core_util:chash_key({Bucket, Key}),
    {ok, CHBin} = riak_core_ring_manager:get_chash_bin(),
    Index = chashbin:responsible_index(ChashKey, CHBin),
    {Index, N}.

%% @doc Given an index, determine all sibling indices that participate in one
%%      or more preflists with the specified index.
-spec preflist_siblings(index()) -> [index()].
preflist_siblings(Index) ->
    {ok, Ring} = riak_core_ring_manager:get_my_ring(),
    preflist_siblings(Index, Ring).

%% @doc See {@link preflist_siblings/1}.
-spec preflist_siblings(index(), riak_core_ring()) -> [index()].
preflist_siblings(Index, Ring) ->
    MaxN = determine_max_n(Ring),
    preflist_siblings(Index, MaxN, Ring).

-spec preflist_siblings(index(), pos_integer(), riak_core_ring()) -> [index()].
preflist_siblings(Index, N, Ring) ->
    IndexBin = <<Index:160/integer>>,
    PL = riak_core_ring:preflist(IndexBin, Ring),
    Indices = [Idx || {Idx, _} <- PL],
    RevIndices = lists:reverse(Indices),
    {Succ, _} = lists:split(N-1, Indices),
    {Pred, _} = lists:split(N-1, tl(RevIndices)),
    lists:reverse(Pred) ++ Succ.

-spec responsible_preflists(index()) -> [index_n()].
responsible_preflists(Index) ->
    {ok, Ring} = riak_core_ring_manager:get_my_ring(),
    responsible_preflists(Index, Ring).

-spec responsible_preflists(index(), riak_core_ring()) -> [index_n()].
responsible_preflists(Index, Ring) ->
    AllN = determine_all_n(Ring),
    responsible_preflists(Index, AllN, Ring).

-spec responsible_preflists(index(), [pos_integer(),...], riak_core_ring())
                           -> [index_n()].
responsible_preflists(Index, AllN, Ring) ->
    IndexBin = <<Index:160/integer>>,
    PL = riak_core_ring:preflist(IndexBin, Ring),
    Indices = [Idx || {Idx, _} <- PL],
    RevIndices = lists:reverse(Indices),
    lists:flatmap(fun(N) ->
                          responsible_preflists_n(RevIndices, N)
                  end, AllN).

-spec responsible_preflists_n([index()], pos_integer()) -> [index_n()].
responsible_preflists_n(RevIndices, N) ->
    {Pred, _} = lists:split(N, RevIndices),
    [{Idx, N} || Idx <- lists:reverse(Pred)].

-spec determine_max_n(riak_core_ring()) -> pos_integer().
determine_max_n(Ring) ->
    lists:max(determine_all_n(Ring)).

-spec determine_all_n(riak_core_ring()) -> [pos_integer(),...].
determine_all_n(Ring) ->
    Buckets = riak_core_ring:get_buckets(Ring),
    BucketProps = [riak_core_bucket:get_bucket(Bucket, Ring) || Bucket <- Buckets],
    Default = app_helper:get_env(riak_core, default_bucket_props),
    DefaultN = proplists:get_value(n_val, Default),
    AllN = lists:foldl(fun(Props, AllN) ->
                               N = proplists:get_value(n_val, Props),
                               ordsets:add_element(N, AllN)
                       end, [DefaultN], BucketProps),
    AllN.

fix_incorrect_index_entries() ->
    fix_incorrect_index_entries([]).

fix_incorrect_index_entries(Opts) when is_list(Opts) ->
    MaxN = proplists:get_value(concurrency, Opts, 2),
    ForUpgrade = not proplists:get_value(downgrade, Opts, false),
    BatchSize = proplists:get_value(batch_size, Opts, 100),
    lager:info("index reformat: starting with concurrency: ~p, batch size: ~p, for upgrade: ~p",
               [MaxN, BatchSize, ForUpgrade]),
    IdxList = [Idx || {riak_kv_vnode, Idx, _} <- riak_core_vnode_manager:all_vnodes()],
    FixOpts = [{batch_size, BatchSize}, {downgrade, not ForUpgrade}],
    F = fun(X) -> fix_incorrect_index_entries(X, FixOpts) end,
    Counts = riak_core_util:pmap(F, IdxList, MaxN),
    {SuccessCounts, IgnoredCounts, ErrorCounts} = lists:unzip3(Counts),
    SuccessTotal = lists:sum(SuccessCounts),
    IgnoredTotal = lists:sum(IgnoredCounts),
    ErrorTotal = lists:sum(ErrorCounts),
    case ErrorTotal of
        0 ->
            lager:info("index reformat: complete on all partitions. Fixed: ~p, Ignored: ~p",
                       [SuccessTotal, IgnoredTotal]);
        _ ->
            lager:info("index reformat: encountered ~p errors reformatting keys. Please re-run",
                       [ErrorTotal])
    end,
    {SuccessTotal, IgnoredTotal, ErrorTotal}.

fix_incorrect_index_entries(Idx, FixOpts) ->
    fix_incorrect_index_entries(Idx, fun fix_incorrect_index_entry/4, {0, 0, 0}, FixOpts).

fix_incorrect_index_entries(Idx, FixFun, Acc0, FixOpts) ->
    Ref = make_ref(),
    ForUpgrade = not proplists:get_value(downgrade, FixOpts, false),
    lager:info("index reformat: querying partition ~p for index entries to reformat", [Idx]),
    riak_core_vnode_master:command({Idx, node()},
                                   {get_index_entries, FixOpts},
                                   {raw, Ref, self()},
                                   riak_kv_vnode_master),
    case process_incorrect_index_entries(Ref, Idx, ForUpgrade, FixFun, Acc0) of
        ignore -> Acc0;
        {_,_,ErrorCount}=Res ->
            MarkRes = mark_indexes_reformatted(Idx, ErrorCount, ForUpgrade),
            case MarkRes of
                error ->
                    %% there was an error marking the partition as reformatted. treat this like
                    %% any other error (indicating the need to re-run reformatting)
                    {element(1, Res), element(2, Res), 1};
                _ -> Res
            end
    end.

fix_incorrect_index_entry(Idx, ForUpgrade, BadKeys, {Success, Ignore, Error}) ->
    Res = riak_core_vnode_master:sync_command({Idx, node()},
                                              {fix_incorrect_index_entry, BadKeys, ForUpgrade},
                                              riak_kv_vnode_master),
    case Res of
        ok ->
            {Success+1, Ignore, Error};
        ignore ->
            {Success, Ignore+1, Error};
        {error, _} ->
            {Success, Ignore, Error+1};
        {S, I, E} ->
            {Success+S, Ignore+I, Error+E}
    end.

%% needs to take an acc to count success/error/ignore
process_incorrect_index_entries(Ref, Idx, ForUpgrade, FixFun, {S, I, E} = Acc) ->
    receive
        {Ref, {error, Reason}} ->
            lager:error("index reformat: error on partition ~p: ~p", [Idx, Reason]),
            {S, I, E+1};
        {Ref, ignore} ->
            lager:info("index reformat: ignoring partition ~p", [Idx]),
            ignore;
        {Ref, done} ->
            lager:info("index reformat: finished with partition ~p, Fixed=~p, Ignored=~p, Errors=~p", [Idx, S, I, E]),
            Acc;
        {Ref, {Pid, BatchRef, Keys}} ->
            {NS, NI, NE} = NextAcc = FixFun(Idx, ForUpgrade, Keys, Acc),
            ReportN = 10000,
            case ((NS+NI+NE) div ReportN) /= ((S+I+E) div ReportN) of
               true ->
                    lager:info("index reformat: reformatting partition ~p, Fixed=~p, Ignore=~p, Error=~p", [Idx, NS, NI, NE]);
                false ->
                    ok
            end,
            ack_incorrect_keys(Pid, BatchRef),
            process_incorrect_index_entries(Ref, Idx, ForUpgrade, FixFun, NextAcc)
    after
        120000 ->
            lager:error("index reformat: timed out waiting for response from partition ~p",
                        [Idx]),
            {S, I, E+1}
    end.

ack_incorrect_keys(Pid, Ref) ->
    Pid ! {ack_keys, Ref}.

mark_indexes_reformatted(Idx, 0, ForUpgrade) ->
    riak_core_vnode_master:sync_command({Idx, node()},
                                        {fix_incorrect_index_entry, {done, ForUpgrade}},
                                        riak_kv_vnode_master),
    lager:info("index reformat: marked partition ~p as fixed", [Idx]),
    ok;
mark_indexes_reformatted(_Idx, _ErrorCount, _ForUpgrade) ->
    undefined.

-ifndef(old_hash).
md5(Bin) ->
    crypto:hash(md5, Bin).
-else.
md5(Bin) ->
    crypto:md5(Bin).
-endif.

%% @Doc vtag creation function
-spec make_vtag(erlang:timestamp()) -> list().
make_vtag(Now) ->
    <<HashAsNum:128/integer>> = md5(term_to_binary({node(), Now})),
    riak_core_util:integer_to_list(HashAsNum,62).

overload_reply({raw, ReqId, Pid}) ->
    Pid ! {ReqId, {error, overload}};
overload_reply(_) ->
    ok.

puts_active() ->
    case whereis(riak_kv_put_fsm_sj) of
        undefined ->
            riak_kv_get_put_monitor:puts_active();
        _ ->
            sidejob_resource_stats:usage(riak_kv_put_fsm_sj)
    end.

exact_puts_active() ->
    case whereis(riak_kv_put_fsm_sj) of
        undefined ->
            riak_kv_get_put_monitor:puts_active();
        _ ->
            length(sidejob_supervisor:which_children(riak_kv_put_fsm_sj))
    end.

gets_active() ->
    case whereis(riak_kv_get_fsm_sj) of
        undefined ->
            riak_kv_get_put_monitor:gets_active();
        _ ->
            sidejob_resource_stats:usage(riak_kv_get_fsm_sj)
    end.

%% @doc Get backend config for backends without an associated application
%% eg, yessir, memory
get_backend_config(Key, Config, Category) ->
    case proplists:get_value(Key, Config) of
        undefined ->
            case proplists:get_value(Category, Config) of
                undefined ->
                    undefined;
                InnerConfig ->
                    proplists:get_value(Key, InnerConfig)
            end;
        Val ->
            Val
    end.

%% ===================================================================
%% EUnit tests
%% ===================================================================
-ifdef(TEST).

normalize_test() ->
    3 = normalize_rw_value(3, 3),
    1 = normalize_rw_value(one, 3),
    2 = normalize_rw_value(quorum, 3),
    3 = normalize_rw_value(all, 3),
    1 = normalize_rw_value(<<"one">>, 3),
    2 = normalize_rw_value(<<"quorum">>, 3),
    3 = normalize_rw_value(<<"all">>, 3),
    error = normalize_rw_value(garbage, 3),
    error = normalize_rw_value(<<"garbage">>, 3).


deleted_test() ->
    O = riak_object:new(<<"test">>, <<"k">>, "v"),
    false = is_x_deleted(O),
    MD = dict:new(),
    O1 = riak_object:apply_updates(
           riak_object:update_metadata(
             O, dict:store(<<"X-Riak-Deleted">>, true, MD))),
    true = is_x_deleted(O1).

make_vtag_test() ->
    crypto:start(),
    ?assertNot(make_vtag(now()) =:=
               make_vtag(now())).

-endif.<|MERGE_RESOLUTION|>--- conflicted
+++ resolved
@@ -43,13 +43,9 @@
          puts_active/0,
          exact_puts_active/0,
          gets_active/0,
-<<<<<<< HEAD
+         consistent_object/1,
          overload_reply/1,
          get_backend_config/3]).
-=======
-         consistent_object/1,
-         overload_reply/1]).
->>>>>>> 015d4a15
 
 -include_lib("riak_kv_vnode.hrl").
 
