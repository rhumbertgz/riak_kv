%% -------------------------------------------------------------------
%%
%% riak_kv_vnode: VNode Implementation
%%
%% Copyright (c) 2007-2010 Basho Technologies, Inc.  All Rights Reserved.
%%
%% This file is provided to you under the Apache License,
%% Version 2.0 (the "License"); you may not use this file
%% except in compliance with the License.  You may obtain
%% a copy of the License at
%%
%%   http://www.apache.org/licenses/LICENSE-2.0
%%
%% Unless required by applicable law or agreed to in writing,
%% software distributed under the License is distributed on an
%% "AS IS" BASIS, WITHOUT WARRANTIES OR CONDITIONS OF ANY
%% KIND, either express or implied.  See the License for the
%% specific language governing permissions and limitations
%% under the License.
%%
%% -------------------------------------------------------------------
-module(riak_kv_vnode).
-author('Kevin Smith <kevin@basho.com>').
-author('John Muellerleile <johnm@basho.com>').

-behaviour(riak_core_vnode).

%% API
-export([test_vnode/1, put/7]).
-export([start_vnode/1,
         get/3,
         del/3,
         put/6,
         local_get/2,
         local_put/2,
         local_put/3,
         coord_put/6,
         readrepair/6,
         list_keys/4,
         fold/3,
         get_vclocks/2,
         vnode_status/1,
         ack_keys/1,
         repair/1,
         repair_status/1,
         repair_filter/1,
         hashtree_pid/1,
         rehash/3,
         request_hashtree_pid/1,
         reformat_object/2]).

%% riak_core_vnode API
-export([init/1,
         terminate/2,
         handle_command/3,
         handle_coverage/4,
         is_empty/1,
         delete/1,
         handle_handoff_command/3,
         handoff_starting/2,
         handoff_cancelled/1,
         handoff_finished/2,
         handle_handoff_data/2,
         encode_handoff_item/2,
         handle_exit/3,
         handle_info/2]).

-include_lib("riak_kv_vnode.hrl").
-include_lib("riak_kv_map_phase.hrl").
-include_lib("riak_core/include/riak_core_pb.hrl").

-ifdef(TEST).
-include_lib("eunit/include/eunit.hrl").
-export([put_merge/6]). %% For fsm_eqc_vnode
-endif.

-record(mrjob, {cachekey :: term(),
                bkey :: term(),
                reqid :: term(),
                target :: pid()}).

-record(state, {idx :: partition(),
                mod :: module(),
                modstate :: term(),
                mrjobs :: term(),
                vnodeid :: undefined | binary(),
                delete_mode :: keep | immediate | pos_integer(),
                bucket_buf_size :: pos_integer(),
                index_buf_size :: pos_integer(),
                key_buf_size :: pos_integer(),
                async_folding :: boolean(),
                in_handoff = false :: boolean(),
                hashtrees :: pid() }).

-type index_op() :: add | remove.
-type index_value() :: integer() | binary().
-type index() :: non_neg_integer().
-type state() :: #state{}.

-define(DEFAULT_HASHTREE_TOKENS, 90).

-record(putargs, {returnbody :: boolean(),
                  coord:: boolean(),
                  lww :: boolean(),
                  bkey :: {binary(), binary()},
                  robj :: term(),
                  index_specs=[] :: [{index_op(), binary(), index_value()}],
                  reqid :: non_neg_integer(),
                  bprops :: maybe_improper_list(),
                  starttime :: non_neg_integer(),
                  prunetime :: undefined| non_neg_integer(),
                  is_index=false :: boolean() %% set if the b/end supports indexes
                 }).

-spec maybe_create_hashtrees(state()) -> state().
maybe_create_hashtrees(State) ->
    maybe_create_hashtrees(riak_kv_entropy_manager:enabled(), State).

-spec maybe_create_hashtrees(boolean(), state()) -> state().
maybe_create_hashtrees(false, State) ->
    State;
maybe_create_hashtrees(true, State=#state{idx=Index}) ->
    %% Only maintain a hashtree if a primary vnode
    {ok, Ring} = riak_core_ring_manager:get_my_ring(),
    case riak_core_ring:index_owner(Ring, Index) == node() of
        false ->
            State;
        true ->
            RP = riak_kv_util:responsible_preflists(Index),
            case riak_kv_index_hashtree:start(Index, RP, self()) of
                {ok, Trees} ->
                    monitor(process, Trees),
                    State#state{hashtrees=Trees};
                Error ->
                    lager:info("riak_kv/~p: unable to start index_hashtree: ~p",
                               [Index, Error]),
                    erlang:send_after(1000, self(), retry_create_hashtree),
                    State#state{hashtrees=undefined}
            end
    end.

%% API
start_vnode(I) ->
    riak_core_vnode_master:get_vnode_pid(I, riak_kv_vnode).

test_vnode(I) ->
    riak_core_vnode:start_link(riak_kv_vnode, I, infinity).

get(Preflist, BKey, ReqId) ->
    %% Assuming this function is called from a FSM process
    %% so self() == FSM pid
    get(Preflist, BKey, ReqId, {fsm, undefined, self()}).

get(Preflist, BKey, ReqId, Sender) ->
    Req = ?KV_GET_REQ{bkey=BKey,
                      req_id=ReqId},
    riak_core_vnode_master:command(Preflist,
                                   Req,
                                   Sender,
                                   riak_kv_vnode_master).

del(Preflist, BKey, ReqId) ->
    riak_core_vnode_master:command(Preflist,
                                   ?KV_DELETE_REQ{bkey=BKey,
                                                  req_id=ReqId},
                                   riak_kv_vnode_master).

%% Issue a put for the object to the preflist, expecting a reply
%% to an FSM.
put(Preflist, BKey, Obj, ReqId, StartTime, Options) when is_integer(StartTime) ->
    put(Preflist, BKey, Obj, ReqId, StartTime, Options, {fsm, undefined, self()}).

put(Preflist, BKey, Obj, ReqId, StartTime, Options, Sender)
  when is_integer(StartTime) ->
    riak_core_vnode_master:command(Preflist,
                                   ?KV_PUT_REQ{
                                      bkey = BKey,
                                      object = Obj,
                                      req_id = ReqId,
                                      start_time = StartTime,
                                      options = Options},
                                   Sender,
                                   riak_kv_vnode_master).

local_put(Index, Obj) ->
    local_put(Index, Obj, []).

local_put(Index, Obj, Options) ->
    BKey = {riak_object:bucket(Obj), riak_object:key(Obj)},
    Ref = make_ref(),
    ReqId = erlang:phash2(erlang:now()),
    StartTime = riak_core_util:moment(),
    Sender = {raw, Ref, self()},
    put({Index, node()}, BKey, Obj, ReqId, StartTime, Options, Sender),
    receive
        {Ref, Reply} ->
            Reply
    end.

local_get(Index, BKey) ->
    Ref = make_ref(),
    ReqId = erlang:phash2(erlang:now()),
    Sender = {raw, Ref, self()},
    get({Index,node()}, BKey, ReqId, Sender),
    receive
        {Ref, {r, Result, Index, ReqId}} ->
            Result;
        {Ref, Reply} ->
            {error, Reply}
    end.

%% Issue a put for the object to the preflist, expecting a reply
%% to an FSM.
coord_put(IndexNode, BKey, Obj, ReqId, StartTime, Options) when is_integer(StartTime) ->
    coord_put(IndexNode, BKey, Obj, ReqId, StartTime, Options, {fsm, undefined, self()}).

coord_put(IndexNode, BKey, Obj, ReqId, StartTime, Options, Sender)
  when is_integer(StartTime) ->
    riak_core_vnode_master:command(IndexNode,
                                   ?KV_PUT_REQ{
                                      bkey = BKey,
                                      object = Obj,
                                      req_id = ReqId,
                                      start_time = StartTime,
                                      options = [coord | Options]},
                                   Sender,
                                   riak_kv_vnode_master).

%% Do a put without sending any replies
readrepair(Preflist, BKey, Obj, ReqId, StartTime, Options) ->
    put(Preflist, BKey, Obj, ReqId, StartTime, [rr | Options], ignore).

list_keys(Preflist, ReqId, Caller, Bucket) ->
    riak_core_vnode_master:command(Preflist,
                                   #riak_kv_listkeys_req_v2{
                                     bucket=Bucket,
                                     req_id=ReqId,
                                     caller=Caller},
                                   ignore,
                                   riak_kv_vnode_master).

fold(Preflist, Fun, Acc0) ->
    riak_core_vnode_master:sync_spawn_command(Preflist,
                                              ?FOLD_REQ{
                                                 foldfun=Fun,
                                                 acc0=Acc0},
                                              riak_kv_vnode_master).

get_vclocks(Preflist, BKeyList) ->
    riak_core_vnode_master:sync_spawn_command(Preflist,
                                              ?KV_VCLOCK_REQ{bkeys=BKeyList},
                                              riak_kv_vnode_master).

%% @doc Get status information about the node local vnodes.
-spec vnode_status([{partition(), pid()}]) -> [{atom(), term()}].
vnode_status(PrefLists) ->
    ReqId = erlang:phash2({self(), os:timestamp()}),
    %% Get the status of each vnode
    riak_core_vnode_master:command(PrefLists,
                                   ?KV_VNODE_STATUS_REQ{},
                                   {raw, ReqId, self()},
                                   riak_kv_vnode_master),
    wait_for_vnode_status_results(PrefLists, ReqId, []).

%% @doc Repair the given `Partition'.
-spec repair(partition()) ->
                    {ok, Pairs::[{partition(), node()}]} |
                    {down, Down::[{partition(), node()}]}.
repair(Partition) ->
    Service = riak_kv,
    MP = {riak_kv_vnode, Partition},
    FilterModFun = {?MODULE, repair_filter},
    riak_core_vnode_manager:repair(Service, MP, FilterModFun).

%% @doc Get the status of the repair process for the given `Partition'.
-spec repair_status(partition()) -> not_found | in_progress.
repair_status(Partition) ->
    riak_core_vnode_manager:repair_status({riak_kv_vnode, Partition}).

%% @doc Given a `Target' partition generate a `Filter' fun to use
%%      during partition repair.
-spec repair_filter(partition()) -> Filter::function().
repair_filter(Target) ->
    {ok, Ring} = riak_core_ring_manager:get_my_ring(),
    riak_core_repair:gen_filter(Target,
                                Ring,
                                bucket_nval_map(Ring),
                                default_object_nval(),
                                fun object_info/1).

-spec hashtree_pid(index()) -> {ok, pid()}.
hashtree_pid(Partition) ->
    riak_core_vnode_master:sync_command({Partition, node()},
                                        {hashtree_pid, node()},
                                        riak_kv_vnode_master,
                                        infinity).

%% Asynchronous version of {@link hashtree_pid/1} that sends a message back to
%% the calling process. Used by the {@link riak_kv_entropy_manager}.
-spec request_hashtree_pid(index()) -> ok.
request_hashtree_pid(Partition) ->
    ReqId = {hashtree_pid, Partition},
    riak_core_vnode_master:command({Partition, node()},
                                   {hashtree_pid, node()},
                                   {raw, ReqId, self()},
                                   riak_kv_vnode_master).

%% Used by {@link riak_kv_exchange_fsm} to force a vnode to update the hashtree
%% for repaired keys. Typically, repairing keys will trigger read repair that
%% will update the AAE hash in the write path. However, if the AAE tree is
%% divergent from the KV data, it is possible that AAE will try to repair keys
%% that do not have divergent KV replicas. In that case, read repair is never
%% triggered. Always rehashing keys after any attempt at repair ensures that
%% AAE does not try to repair the same non-divergent keys over and over.
rehash(Preflist, Bucket, Key) ->
    riak_core_vnode_master:command(Preflist,
                                   {rehash, Bucket, Key},
                                   ignore,
                                   riak_kv_vnode_master).

-spec reformat_object(index(), {riak_object:bucket(), riak_object:key()}) ->
                             ok | {error, term()}.
reformat_object(Partition, BKey) ->
    riak_core_vnode_master:sync_spawn_command({Partition, node()},
                                              {reformat_object, BKey},
                                              riak_kv_vnode_master).

%% VNode callbacks

init([Index]) ->
    Mod = app_helper:get_env(riak_kv, storage_backend),
    Configuration = app_helper:get_env(riak_kv),
    BucketBufSize = app_helper:get_env(riak_kv, bucket_buffer_size, 1000),
    IndexBufSize = app_helper:get_env(riak_kv, index_buffer_size, 100),
    KeyBufSize = app_helper:get_env(riak_kv, key_buffer_size, 100),
    WorkerPoolSize = app_helper:get_env(riak_kv, worker_pool_size, 10),
    {ok, VId} = get_vnodeid(Index),
    DeleteMode = app_helper:get_env(riak_kv, delete_mode, 3000),
    AsyncFolding = app_helper:get_env(riak_kv, async_folds, true) == true,
    case catch Mod:start(Index, Configuration) of
        {ok, ModState} ->
            %% Get the backend capabilities
            State = #state{idx=Index,
                           async_folding=AsyncFolding,
                           mod=Mod,
                           modstate=ModState,
                           vnodeid=VId,
                           delete_mode=DeleteMode,
                           bucket_buf_size=BucketBufSize,
                           index_buf_size=IndexBufSize,
                           key_buf_size=KeyBufSize,
                           mrjobs=dict:new()},
            case AsyncFolding of
                true ->
                    %% Create worker pool initialization tuple
                    FoldWorkerPool = {pool, riak_kv_worker, WorkerPoolSize, []},
                    State2 = maybe_create_hashtrees(State),
                    {ok, State2, [FoldWorkerPool]};
                false ->
                    {ok, State}
            end;
        {error, Reason} ->
            lager:error("Failed to start ~p Reason: ~p",
                        [Mod, Reason]),
            riak:stop("backend module failed to start."),
            {error, Reason};
        {'EXIT', Reason1} ->
            lager:error("Failed to start ~p Reason: ~p",
                        [Mod, Reason1]),
            riak:stop("backend module failed to start."),
            {error, Reason1}
    end.


handle_command(?KV_PUT_REQ{bkey=BKey,
                           object=Object,
                           req_id=ReqId,
                           start_time=StartTime,
                           options=Options},
               Sender, State=#state{idx=Idx}) ->
    StartTS = os:timestamp(),
    riak_core_vnode:reply(Sender, {w, Idx, ReqId}),
    UpdState = do_put(Sender, BKey,  Object, ReqId, StartTime, Options, State),
    update_vnode_stats(vnode_put, Idx, StartTS),
    {noreply, UpdState};

handle_command(?KV_GET_REQ{bkey=BKey,req_id=ReqId},Sender,State) ->
    do_get(Sender, BKey, ReqId, State);
handle_command(#riak_kv_listkeys_req_v2{bucket=Input, req_id=ReqId, caller=Caller}, _Sender,
               State=#state{async_folding=AsyncFolding,
                            key_buf_size=BufferSize,
                            mod=Mod,
                            modstate=ModState,
                            idx=Idx}) ->
    case Input of
        {filter, Bucket, Filter} ->
            ok;
        Bucket ->
            Filter = none
    end,
    BufferMod = riak_kv_fold_buffer,
    case Bucket of
        '_' ->
            {ok, Capabilities} = Mod:capabilities(ModState),
            AsyncBackend = lists:member(async_fold, Capabilities),
            case AsyncFolding andalso AsyncBackend of
                true ->
                    Opts = [async_fold];
                false ->
                    Opts = []
            end,
            BufferFun =
                fun(Results) ->
                        UniqueResults = lists:usort(Results),
                        Caller ! {ReqId, {kl, Idx, UniqueResults}}
                end,
            FoldFun = fold_fun(buckets, BufferMod, Filter),
            ModFun = fold_buckets;
        _ ->
            {ok, Capabilities} = Mod:capabilities(Bucket, ModState),
            AsyncBackend = lists:member(async_fold, Capabilities),
            case AsyncFolding andalso AsyncBackend of
                true ->
                    Opts = [async_fold, {bucket, Bucket}];
                false ->
                    Opts = [{bucket, Bucket}]
            end,
            BufferFun =
                fun(Results) ->
                        Caller ! {ReqId, {kl, Idx, Results}}
                end,
            FoldFun = fold_fun(keys, BufferMod, Filter),
            ModFun = fold_keys
    end,
    Buffer = BufferMod:new(BufferSize, BufferFun),
    FinishFun =
        fun(Buffer1) ->
                riak_kv_fold_buffer:flush(Buffer1),
                Caller ! {ReqId, Idx, done}
        end,
    case list(FoldFun, FinishFun, Mod, ModFun, ModState, Opts, Buffer) of
        {async, AsyncWork} ->
            {async, {fold, AsyncWork, FinishFun}, Caller, State};
        _ ->
            {noreply, State}
    end;
handle_command(?KV_DELETE_REQ{bkey=BKey, req_id=ReqId}, _Sender, State) ->
    do_delete(BKey, ReqId, State);
handle_command(?KV_VCLOCK_REQ{bkeys=BKeys}, _Sender, State) ->
    {reply, do_get_vclocks(BKeys, State), State};
handle_command(?FOLD_REQ{foldfun=FoldFun, acc0=Acc0}, Sender, State) ->
    %% The function in riak_core used for object folding expects the
    %% bucket and key pair to be passed as the first parameter, but in
    %% riak_kv the bucket and key have been separated. This function
    %% wrapper is to address this mismatch.
    FoldWrapper = fun(Bucket, Key, Value, Acc) ->
                          FoldFun({Bucket, Key}, Value, Acc)
                  end,
    do_fold(FoldWrapper, Acc0, Sender, State);

%% entropy exchange commands
handle_command({hashtree_pid, Node}, _, State=#state{hashtrees=HT}) ->
    %% Handle riak_core request forwarding during ownership handoff.
    case node() of
        Node ->
            %% Following is necessary in cases where anti-entropy was enabled
            %% after the vnode was already running
            case HT of
                undefined ->
                    State2 = maybe_create_hashtrees(State),
                    {reply, {ok, State2#state.hashtrees}, State2};
                _ ->
                    {reply, {ok, HT}, State}
            end;
        _ ->
            {reply, {error, wrong_node}, State}
    end;
handle_command({rehash, Bucket, Key}, _, State=#state{mod=Mod, modstate=ModState}) ->
    case do_get_binary({Bucket, Key}, Mod, ModState) of
        {ok, Bin, _UpdModState} ->
            update_hashtree(Bucket, Key, Bin, State);
        _ ->
            %% Make sure hashtree isn't tracking deleted data
            riak_kv_index_hashtree:delete({Bucket, Key}, State#state.hashtrees)
    end,
    {noreply, State};

%% Commands originating from inside this vnode
handle_command({backend_callback, Ref, Msg}, _Sender,
               State=#state{mod=Mod, modstate=ModState}) ->
    Mod:callback(Ref, Msg, ModState),
    {noreply, State};
handle_command({mapexec_error_noretry, JobId, Err}, _Sender, #state{mrjobs=Jobs}=State) ->
    NewState = case dict:find(JobId, Jobs) of
                   {ok, Job} ->
                       Jobs1 = dict:erase(JobId, Jobs),
                       #mrjob{target=Target} = Job,
                       gen_fsm:send_event(Target, {mapexec_error_noretry, self(), Err}),
                       State#state{mrjobs=Jobs1};
                   error ->
                       State
               end,
    {noreply, NewState};
handle_command({mapexec_reply, JobId, Result}, _Sender, #state{mrjobs=Jobs}=State) ->
    NewState = case dict:find(JobId, Jobs) of
                   {ok, Job} ->
                       Jobs1 = dict:erase(JobId, Jobs),
                       #mrjob{target=Target} = Job,
                       gen_fsm:send_event(Target, {mapexec_reply, Result, self()}),
                       State#state{mrjobs=Jobs1};
                   error ->
                       State
               end,
    {noreply, NewState};
handle_command(?KV_VNODE_STATUS_REQ{},
               _Sender,
               State=#state{idx=Index,
                            mod=Mod,
                            modstate=ModState}) ->
    BackendStatus = {backend_status, Mod, Mod:status(ModState)},
    VNodeStatus = [BackendStatus],
    {reply, {vnode_status, Index, VNodeStatus}, State};
handle_command({reformat_object, BKey}, _Sender, State) ->
    {Reply, UpdState} = do_reformat(BKey, State),
    {reply, Reply, UpdState}.

%% @doc Handle a coverage request.
%% More information about the specification for the ItemFilter
%% parameter can be found in the documentation for the
%% {@link riak_kv_coverage_filter} module.
handle_coverage(?KV_LISTBUCKETS_REQ{item_filter=ItemFilter},
                _FilterVNodes,
                Sender,
                State=#state{async_folding=AsyncFolding,
                             bucket_buf_size=BufferSize,
                             mod=Mod,
                             modstate=ModState}) ->
    %% Construct the filter function
    Filter = riak_kv_coverage_filter:build_filter(all, ItemFilter, undefined),
    BufferMod = riak_kv_fold_buffer,
    Buffer = BufferMod:new(BufferSize, result_fun(Sender)),
    FoldFun = fold_fun(buckets, BufferMod, Filter),
    FinishFun = finish_fun(BufferMod, Sender),
    {ok, Capabilities} = Mod:capabilities(ModState),
    AsyncBackend = lists:member(async_fold, Capabilities),
    case AsyncFolding andalso AsyncBackend of
        true ->
            Opts = [async_fold];
        false ->
            Opts = []
    end,
    case list(FoldFun, FinishFun, Mod, fold_buckets, ModState, Opts, Buffer) of
        {async, AsyncWork} ->
            {async, {fold, AsyncWork, FinishFun}, Sender, State};
        _ ->
            {noreply, State}
    end;
handle_coverage(#riak_kv_listkeys_req_v3{bucket=Bucket,
                                         item_filter=ItemFilter},
                FilterVNodes, Sender, State) ->
    %% v3 == no backpressure
    ResultFun = result_fun(Bucket, Sender),
    Opts = [{bucket, Bucket}],
    handle_coverage_keyfold(Bucket, ItemFilter, ResultFun,
                            FilterVNodes, Sender, Opts, State);
handle_coverage(?KV_LISTKEYS_REQ{bucket=Bucket,
                                 item_filter=ItemFilter},
                FilterVNodes, Sender, State) ->
    %% v4 == ack-based backpressure
    ResultFun = result_fun_ack(Bucket, Sender),
    Opts = [{bucket, Bucket}],
    handle_coverage_keyfold(Bucket, ItemFilter, ResultFun,
                            FilterVNodes, Sender, Opts, State);
handle_coverage(#riak_kv_index_req_v1{bucket=Bucket,
                              item_filter=ItemFilter,
                              qry=Query},
                FilterVNodes, Sender, State) ->
    %% v1 == no backpressure
    handle_coverage_index(Bucket, ItemFilter, Query,
                          FilterVNodes, Sender, State, fun result_fun/2);
handle_coverage(?KV_INDEX_REQ{bucket=Bucket,
                              item_filter=ItemFilter,
                              qry=Query},
                FilterVNodes, Sender, State) ->
    %% v2 = ack-based backpressure
    handle_coverage_index(Bucket, ItemFilter, Query,
                          FilterVNodes, Sender, State, fun result_fun_ack/2).

handle_coverage_index(Bucket, ItemFilter, Query,
                      FilterVNodes, Sender,
                      State=#state{mod=Mod,
                                   modstate=ModState},
                      ResultFunFun) ->
    {ok, Capabilities} = Mod:capabilities(Bucket, ModState),
    IndexBackend = lists:member(indexes, Capabilities),
    case IndexBackend of
        true ->
            %% Update stats...
            riak_kv_stat:update(vnode_index_read),

            ResultFun = ResultFunFun(Bucket, Sender),
            Opts = [{index, Bucket, Query},
                    {bucket, Bucket}],
            handle_coverage_keyfold(Bucket, ItemFilter, ResultFun,
                                    FilterVNodes, Sender, Opts, State);
        false ->
            {reply, {error, {indexes_not_supported, Mod}}, State}
    end.

%% Convenience for handling both v3 and v4 coverage-based key fold operations
handle_coverage_keyfold(Bucket, ItemFilter, ResultFun,
                        FilterVNodes, Sender, Opts0,
                        State=#state{async_folding=AsyncFolding,
                                     idx=Index,
                                     key_buf_size=BufferSize,
                                     mod=Mod,
                                     modstate=ModState}) ->
    %% Construct the filter function
    FilterVNode = proplists:get_value(Index, FilterVNodes),
    Filter = riak_kv_coverage_filter:build_filter(Bucket, ItemFilter, FilterVNode),
    BufferMod = riak_kv_fold_buffer,
    Buffer = BufferMod:new(BufferSize, ResultFun),
    FoldFun = fold_fun(keys, BufferMod, Filter),
    FinishFun = finish_fun(BufferMod, Sender),
    {ok, Capabilities} = Mod:capabilities(Bucket, ModState),
    AsyncBackend = lists:member(async_fold, Capabilities),
    case AsyncFolding andalso AsyncBackend of
        true ->
            Opts = [async_fold | Opts0];
        false ->
            Opts = Opts0
    end,
    case list(FoldFun, FinishFun, Mod, fold_keys, ModState, Opts, Buffer) of
        {async, AsyncWork} ->
            {async, {fold, AsyncWork, FinishFun}, Sender, State};
        _ ->
            {noreply, State}
    end.

%% While in handoff, vnodes have the option of returning {forward, State}
%% which will cause riak_core to forward the request to the handoff target
%% node. For riak_kv, we issue a put locally as well as forward it in case
%% the vnode has already handed off the previous version. All other requests
%% are handled locally and not forwarded since the relevant data may not have
%% yet been handed off to the target node. Since we do not forward deletes it
%% is possible that we do not clear a tombstone that was already handed off.
%% This is benign as the tombstone will eventually be re-deleted.
handle_handoff_command(Req=?KV_PUT_REQ{}, Sender, State) ->
    {noreply, NewState} = handle_command(Req, Sender, State),
    {forward, NewState};
%% Handle all unspecified cases locally without forwarding
handle_handoff_command(Req, Sender, State) ->
    handle_command(Req, Sender, State).


handoff_starting(_TargetNode, State) ->
    {true, State#state{in_handoff=true}}.

handoff_cancelled(State) ->
    {ok, State#state{in_handoff=false}}.

handoff_finished(_TargetNode, State) ->
    {ok, State}.

handle_handoff_data(BinObj, State) ->
<<<<<<< HEAD
    PBObj = riak_core_pb:decode_riakobject_pb(zlib:unzip(BinObj)),
    {B, K} = BKey = {PBObj#riakobject_pb.bucket,PBObj#riakobject_pb.key},
    case do_diffobj_put(BKey, riak_object:from_binary(B, K, PBObj#riakobject_pb.val), State) of
=======
    DecodedObject = decode_binary_object(BinObj),
    PBObj = riak_core_pb:decode_riakobject_pb(DecodedObject),
    BKey = {PBObj#riakobject_pb.bucket,PBObj#riakobject_pb.key},
    case do_diffobj_put(BKey, binary_to_term(PBObj#riakobject_pb.val), State) of
>>>>>>> aafecc45
        {ok, UpdModState} ->
            {reply, ok, State#state{modstate=UpdModState}};
        {error, Reason, UpdModState} ->
            {reply, {error, Reason}, State#state{modstate=UpdModState}};
        Err ->
            {reply, {error, Err}, State}
    end.

encode_handoff_item({B, K}, V) ->
<<<<<<< HEAD
    %% before sending data to another node change binary version
    %% to one supported by the cluster. This way we don't send
    %% unsupported formats to old nodes
    ObjFmt = riak_core_capability:get({riak_kv, object_format}, v0),
    Val = riak_object:to_binary_version(ObjFmt, B, K, V),
    zlib:zip(riak_core_pb:encode_riakobject_pb(
               #riakobject_pb{bucket=B, key=K, val=Val})).
=======
    PBEncodedObject = riak_core_pb:encode_riakobject_pb(#riakobject_pb{bucket=B, key=K, val=V}),
    encode_binary_object(PBEncodedObject).
>>>>>>> aafecc45

is_empty(State=#state{mod=Mod, modstate=ModState}) ->
    {Mod:is_empty(ModState), State}.

delete(State=#state{idx=Index,mod=Mod, modstate=ModState}) ->
    %% clear vnodeid first, if drop removes data but fails
    %% want to err on the side of creating a new vnodeid
    {ok, cleared} = clear_vnodeid(Index),
    case Mod:drop(ModState) of
        {ok, UpdModState} ->
            ok;
        {error, Reason, UpdModState} ->
            lager:error("Failed to drop ~p. Reason: ~p~n", [Mod, Reason]),
            ok
    end,
    case State#state.hashtrees of
        undefined ->
            ok;
        HT ->
            riak_kv_index_hashtree:destroy(HT)
    end,
    {ok, State#state{modstate=UpdModState,vnodeid=undefined,hashtrees=undefined}}.

terminate(_Reason, #state{mod=Mod, modstate=ModState}) ->
    Mod:stop(ModState),
    ok.

handle_info(retry_create_hashtree, State=#state{hashtrees=undefined}) ->
    State2 = maybe_create_hashtrees(State),
    case State2#state.hashtrees of
        undefined ->
            ok;
        _ ->
            lager:info("riak_kv/~p: successfully started index_hashtree on retry",
                       [State#state.idx])
    end,
    {ok, State2};
handle_info(retry_create_hashtree, State) ->
    {ok, State};
handle_info({'DOWN', _, _, Pid, _}, State=#state{hashtrees=Pid}) ->
    State2 = State#state{hashtrees=undefined},
    State3 = maybe_create_hashtrees(State2),
    {ok, State3};
handle_info({'DOWN', _, _, _, _}, State) ->
    {ok, State};
handle_info({final_delete, BKey, RObjHash}, State = #state{mod=Mod, modstate=ModState}) ->
    UpdState = case do_get_term(BKey, Mod, ModState) of
                   {ok, RObj} ->
                       case delete_hash(RObj) of
                           RObjHash ->
                               do_backend_delete(BKey, RObj, State);
                         _ ->
                               State
                       end;
                   _ ->
                       State
               end,
    {ok, UpdState}.

handle_exit(_Pid, Reason, State) ->
    %% A linked processes has died so the vnode
    %% process should take appropriate action here.
    %% The default behavior is to crash the vnode
    %% process so that it can be respawned
    %% by riak_core_vnode_master to prevent
    %% messages from stacking up on the process message
    %% queue and never being processed.
    lager:error("Linked process exited. Reason: ~p", [Reason]),
    {stop, linked_process_crash, State}.

%% @private
%% upon receipt of a client-initiated put
do_put(Sender, {Bucket,_Key}=BKey, RObj, ReqID, StartTime, Options, State) ->
    case proplists:get_value(bucket_props, Options) of
        undefined ->
            {ok,Ring} = riak_core_ring_manager:get_my_ring(),
            BProps = riak_core_bucket:get_bucket(Bucket, Ring);
        BProps ->
            BProps
    end,
    case proplists:get_value(rr, Options, false) of
        true ->
            PruneTime = undefined;
        false ->
            PruneTime = StartTime
    end,
    Coord = proplists:get_value(coord, Options, false),
    PutArgs = #putargs{returnbody=proplists:get_value(returnbody,Options,false) orelse Coord,
                       coord=Coord,
                       lww=proplists:get_value(last_write_wins, BProps, false),
                       bkey=BKey,
                       robj=RObj,
                       reqid=ReqID,
                       bprops=BProps,
                       starttime=StartTime,
                       prunetime=PruneTime},
    {PrepPutRes, UpdPutArgs} = prepare_put(State, PutArgs),
    {Reply, UpdState} = perform_put(PrepPutRes, State, UpdPutArgs),
    riak_core_vnode:reply(Sender, Reply),

    update_index_write_stats(UpdPutArgs#putargs.is_index, UpdPutArgs#putargs.index_specs),
    UpdState.

do_backend_delete(BKey, RObj, State = #state{mod = Mod, modstate = ModState}) ->
    %% object is a tombstone or all siblings are tombstones
    %% Calculate the index specs to remove...
    %% JDM: This should just be a tombstone by this point, but better
    %% safe than sorry.
    IndexSpecs = riak_object:diff_index_specs(undefined, RObj),

    %% Do the delete...
    {Bucket, Key} = BKey,
    case Mod:delete(Bucket, Key, IndexSpecs, ModState) of
        {ok, UpdModState} ->
            riak_kv_index_hashtree:delete(BKey, State#state.hashtrees),
            update_index_delete_stats(IndexSpecs),
            State#state{modstate = UpdModState};
        {error, _Reason, UpdModState} ->
            State#state{modstate = UpdModState}
    end.

%% Compute a hash of the deleted object
delete_hash(RObj) ->
    erlang:phash2(RObj, 4294967296).

prepare_put(State=#state{vnodeid=VId,
                         mod=Mod,
                         modstate=ModState},
            PutArgs=#putargs{bkey={Bucket, _Key},
                             lww=LWW,
                             coord=Coord,
                             robj=RObj,
                             starttime=StartTime}) ->
    %% Can we avoid reading the existing object? If this is not an
    %% index backend, and the bucket is set to last-write-wins, then
    %% no need to incur additional get. Otherwise, we need to read the
    %% old object to know how the indexes have changed.
    {ok, Capabilities} = Mod:capabilities(Bucket, ModState),
    IndexBackend = lists:member(indexes, Capabilities),
    case LWW andalso not IndexBackend of
        true ->
            ObjToStore =
                case Coord of
                    true ->
                        riak_object:increment_vclock(RObj, VId, StartTime);
                    false ->
                        RObj
                end,
            {{true, ObjToStore}, PutArgs#putargs{is_index = false}};
        false ->
            prepare_put(State, PutArgs, IndexBackend)
    end.
prepare_put(#state{idx=Idx,
                   vnodeid=VId,
                   mod=Mod,
                   modstate=ModState},
            PutArgs=#putargs{bkey={Bucket, Key},
                             robj=RObj,
                             bprops=BProps,
                             coord=Coord,
                             lww=LWW,
                             starttime=StartTime,
                             prunetime=PruneTime},
            IndexBackend) ->
    GetReply =
        case Mod:get(Bucket, Key, ModState) of
            {error, not_found, _UpdModState} ->
                ok;
            % NOTE: bad_crc is NOT an official backend response. It is
            % specific to bitcask currently and handling it may be changed soon.
            % A standard set of responses will be agreed on
            % https://github.com/basho/riak_kv/issues/496
            {error, bad_crc, _UpdModState} ->
                lager:info("Bad CRC detected while reading Partition=~p, Bucket=~p, Key=~p", [Idx, Bucket, Key]),
                ok;
            {ok, GetVal, _UpdModState} ->
                {ok, GetVal}
        end,
    case GetReply of
        ok ->
            case IndexBackend of
                true ->
                    IndexSpecs = riak_object:index_specs(RObj);
                false ->
                    IndexSpecs = []
            end,
            ObjToStore = case Coord of
                             true ->
                                 riak_object:increment_vclock(RObj, VId, StartTime);
                             false ->
                                 RObj
                         end,
            {{true, ObjToStore}, PutArgs#putargs{index_specs=IndexSpecs, is_index=IndexBackend}};
        {ok, Val} ->
            OldObj = object_from_binary(Bucket, Key, Val),
            case put_merge(Coord, LWW, OldObj, RObj, VId, StartTime) of
                {oldobj, OldObj1} ->
                    {{false, OldObj1}, PutArgs};
                {newobj, NewObj} ->
                    VC = riak_object:vclock(NewObj),
                    AMObj = enforce_allow_mult(NewObj, BProps),
                    case IndexBackend of
                        true ->
                            IndexSpecs =
                                riak_object:diff_index_specs(AMObj,
                                                             OldObj);
                        false ->
                            IndexSpecs = []
                    end,
                    case PruneTime of
                        undefined ->
                            ObjToStore = AMObj;
                        _ ->
                            ObjToStore =
                                riak_object:set_vclock(AMObj,
                                                       vclock:prune(VC,
                                                                    PruneTime,
                                                                    BProps))
                    end,
                    {{true, ObjToStore},
                     PutArgs#putargs{index_specs=IndexSpecs, is_index=IndexBackend}}
            end
    end.

perform_put({false, Obj},
            #state{idx=Idx}=State,
            #putargs{returnbody=true,
                     reqid=ReqID}) ->
    {{dw, Idx, Obj, ReqID}, State};
perform_put({false, _Obj},
            #state{idx=Idx}=State,
            #putargs{returnbody=false,
                     reqid=ReqId}) ->
    {{dw, Idx, ReqId}, State};
perform_put({true, Obj},
            #state{idx=Idx,
                   mod=Mod,
                   modstate=ModState}=State,
            #putargs{returnbody=RB,
                     bkey={Bucket, Key},
                     reqid=ReqID,
                     index_specs=IndexSpecs}) ->
    ObjFmt = riak_core_capability:get({riak_kv, object_format}, v0),
    Val = riak_object:to_binary(ObjFmt, Obj),
    case Mod:put(Bucket, Key, IndexSpecs, Val, ModState) of
        {ok, UpdModState} ->
            update_hashtree(Bucket, Key, Val, State),
            case RB of
                true ->
                    Reply = {dw, Idx, Obj, ReqID};
                false ->
                    Reply = {dw, Idx, ReqID}
            end;
        {error, _Reason, UpdModState} ->
            Reply = {fail, Idx, ReqID}
    end,
    {Reply, State#state{modstate=UpdModState}}.

do_reformat({Bucket, Key}=BKey, State=#state{mod=Mod, modstate=ModState}) ->
    case Mod:get(Bucket, Key, ModState) of
        {error, not_found, _UpdModState} ->
            Reply = {error, not_found},
            UpdState = State;
        {ok, ObjBin, _UpdModState} ->
            %% since it is assumed capabilities have been properly set
            %% to the desired version, to reformat, all we need to do
            %% is submit a new write
            RObj = riak_object:from_binary(Bucket, Key, ObjBin),
            PutArgs = #putargs{returnbody=false,
                               bkey=BKey,
                               reqid=undefined,
                               index_specs=[]},
            case perform_put({true, RObj}, State, PutArgs) of
                {{fail, _, _}, UpdState}  ->
                    Reply = {error, backend_error};
                {_, UpdState} ->
                    Reply = ok
            end
    end,
    {Reply, UpdState}.

%% @private
%% enforce allow_mult bucket property so that no backend ever stores
%% an object with multiple contents if allow_mult=false for that bucket
enforce_allow_mult(Obj, BProps) ->
    case proplists:get_value(allow_mult, BProps) of
        true -> Obj;
        _ ->
            case riak_object:get_contents(Obj) of
                [_] -> Obj;
                Mult ->
                    {MD, V} = select_newest_content(Mult),
                    riak_object:set_contents(Obj, [{MD, V}])
            end
    end.

%% @private
%% choose the latest content to store for the allow_mult=false case
select_newest_content(Mult) ->
    hd(lists:sort(
         fun({MD0, _}, {MD1, _}) ->
                 riak_core_util:compare_dates(
                   dict:fetch(<<"X-Riak-Last-Modified">>, MD0),
                   dict:fetch(<<"X-Riak-Last-Modified">>, MD1))
         end,
         Mult)).

%% @private
put_merge(false, true, _CurObj, UpdObj, _VId, _StartTime) -> % coord=false, LWW=true
    {newobj, UpdObj};
put_merge(false, false, CurObj, UpdObj, _VId, _StartTime) -> % coord=false, LWW=false
    ResObj = riak_object:syntactic_merge(CurObj, UpdObj),
    case ResObj =:= CurObj of
        true ->
            {oldobj, CurObj};
        false ->
            {newobj, ResObj}
    end;
put_merge(true, true, _CurObj, UpdObj, VId, StartTime) -> % coord=false, LWW=true
    {newobj, riak_object:increment_vclock(UpdObj, VId, StartTime)};
put_merge(true, false, CurObj, UpdObj, VId, StartTime) ->
    UpdObj1 = riak_object:increment_vclock(UpdObj, VId, StartTime),
    UpdVC = riak_object:vclock(UpdObj1),
    CurVC = riak_object:vclock(CurObj),

    %% Check the coord put will replace the existing object
    case vclock:get_counter(VId, UpdVC) > vclock:get_counter(VId, CurVC) andalso
        vclock:descends(CurVC, UpdVC) == false andalso
        vclock:descends(UpdVC, CurVC) == true of
        true ->
            {newobj, UpdObj1};
        false ->
            %% If not, make sure it does
            {newobj, riak_object:increment_vclock(
                       riak_object:merge(CurObj, UpdObj1), VId, StartTime)}
    end.

%% @private
do_get(_Sender, BKey, ReqID,
       State=#state{idx=Idx,mod=Mod,modstate=ModState}) ->
    StartTS = os:timestamp(),
    Retval = do_get_term(BKey, Mod, ModState),
    update_vnode_stats(vnode_get, Idx, StartTS),
    {reply, {r, Retval, Idx, ReqID}, State}.

%% @private
do_get_term(BKey, Mod, ModState) ->
    case do_get_binary(BKey, Mod, ModState) of
        {ok, Bin, _UpdModState} ->
            {ok, object_from_binary(BKey, Bin)};
        %% @TODO Eventually it would be good to
        %% make the use of not_found or notfound
        %% consistent throughout the code.
        {error, not_found, _UpdatedModstate} ->
            {error, notfound};
        {error, Reason, _UpdatedModstate} ->
            {error, Reason};
        Err ->
            Err
    end.

do_get_binary({Bucket, Key}, Mod, ModState) ->
    Mod:get(Bucket, Key, ModState).

%% @private
%% @doc This is a generic function for operations that involve
%% listing things from the backend. Examples are listing buckets,
%% listing keys, or doing secondary index queries.
list(FoldFun, FinishFun, Mod, ModFun, ModState, Opts, Buffer) ->
    case Mod:ModFun(FoldFun, Buffer, Opts, ModState) of
        {ok, Acc} ->
            FinishFun(Acc);
        {async, AsyncWork} ->
            {async, AsyncWork}
    end.

%% @private
fold_fun(buckets, BufferMod, none) ->
    fun(Bucket, Buffer) ->
            BufferMod:add(Bucket, Buffer)
    end;
fold_fun(buckets, BufferMod, Filter) ->
    fun(Bucket, Buffer) ->
            case Filter(Bucket) of
                true ->
                    BufferMod:add(Bucket, Buffer);
                false ->
                    Buffer
            end
    end;
fold_fun(keys, BufferMod, none) ->
    fun(_, Key, Buffer) ->
            BufferMod:add(Key, Buffer)
    end;
fold_fun(keys, BufferMod, Filter) ->
    fun(_, Key, Buffer) ->
            case Filter(Key) of
                true ->
                    BufferMod:add(Key, Buffer);
                false ->
                    Buffer
            end
    end.

%% @private
result_fun(Sender) ->
    fun(Items) ->
            riak_core_vnode:reply(Sender, Items)
    end.

%% @private
result_fun(Bucket, Sender) ->
    fun(Items) ->
            riak_core_vnode:reply(Sender, {Bucket, Items})
    end.

%% wait for acknowledgement that results were received before
%% continuing, as a way of providing backpressure for processes that
%% can't handle results as fast as we can send them
result_fun_ack(Bucket, Sender) ->
    fun(Items) ->
            Monitor = riak_core_vnode:monitor(Sender),
            riak_core_vnode:reply(Sender, {{self(), Monitor}, Bucket, Items}),
            receive
                {Monitor, ok} ->
                    erlang:demonitor(Monitor, [flush]);
                {'DOWN', Monitor, process, _Pid, _Reason} ->
                    throw(receiver_down)
            end
    end.

%% @doc If a listkeys request sends a result of `{From, Bucket,
%% Items}', that means it wants acknowledgement of those items before
%% it will send more.  Call this function with that `From' to trigger
%% the next batch.
-spec ack_keys(From::{pid(), reference()}) -> term().
ack_keys({Pid, Ref}) ->
    Pid ! {Ref, ok}.

%% @private
finish_fun(BufferMod, Sender) ->
    fun(Buffer) ->
            finish_fold(BufferMod, Buffer, Sender)
    end.

%% @private
finish_fold(BufferMod, Buffer, Sender) ->
    BufferMod:flush(Buffer),
    riak_core_vnode:reply(Sender, done).

%% @private
do_delete(BKey, ReqId, State) ->
    Mod = State#state.mod,
    ModState = State#state.modstate,
    Idx = State#state.idx,
    DeleteMode = State#state.delete_mode,

    %% Get the existing object.
    case do_get_term(BKey, Mod, ModState) of
        {ok, RObj} ->
            %% Object exists, check if it should be deleted.
            case riak_kv_util:obj_not_deleted(RObj) of
                undefined ->
                    case DeleteMode of
                        keep ->
                            %% keep tombstones indefinitely
                            {reply, {fail, Idx, ReqId}, State};
                        immediate ->
                            UpdState = do_backend_delete(BKey, RObj, State),
                            {reply, {del, Idx, ReqId}, UpdState};
                        Delay when is_integer(Delay) ->
                            erlang:send_after(Delay, self(),
                                              {final_delete, BKey,
                                               delete_hash(RObj)}),
                            %% Nothing checks these messages - will just reply
                            %% del for now until we can refactor.
                            {reply, {del, Idx, ReqId}, State}
                    end;
                _ ->
                    %% not a tombstone or not all siblings are tombstones
                    {reply, {fail, Idx, ReqId}, State}
            end;
        _ ->
            %% does not exist in the backend
            {reply, {fail, Idx, ReqId}, State}
    end.

%% @private
do_fold(Fun, Acc0, Sender, State=#state{async_folding=AsyncFolding,
                                        mod=Mod,
                                        modstate=ModState}) ->
    {ok, Capabilities} = Mod:capabilities(ModState),
    AsyncBackend = lists:member(async_fold, Capabilities),
    case AsyncFolding andalso AsyncBackend of
        true ->
            Opts = [async_fold];
        false ->
            Opts = []
    end,
    case Mod:fold_objects(Fun, Acc0, Opts, ModState) of
        {ok, Acc} ->
            {reply, Acc, State};
        {async, Work} ->
            FinishFun =
                fun(Acc) ->
                        riak_core_vnode:reply(Sender, Acc)
                end,
            {async, {fold, Work, FinishFun}, Sender, State};
        ER ->
            {reply, ER, State}
    end.

%% @private
do_get_vclocks(KeyList,_State=#state{mod=Mod,modstate=ModState}) ->
    [{BKey, do_get_vclock(BKey,Mod,ModState)} || BKey <- KeyList].
%% @private
do_get_vclock({Bucket, Key}, Mod, ModState) ->
    case Mod:get(Bucket, Key, ModState) of
        {error, not_found, _UpdModState} -> vclock:fresh();
        {ok, Val, _UpdModState} -> riak_object:vclock(object_from_binary(Bucket, Key, Val))
    end.

%% @private
%% upon receipt of a handoff datum, there is no client FSM
do_diffobj_put({Bucket, Key}, DiffObj,
               StateData=#state{mod=Mod,
                                modstate=ModState,
                                idx=Idx}) ->
    StartTS = os:timestamp(),
    {ok, Capabilities} = Mod:capabilities(Bucket, ModState),
    IndexBackend = lists:member(indexes, Capabilities),
    case Mod:get(Bucket, Key, ModState) of
        {error, not_found, _UpdModState} ->
            case IndexBackend of
                true ->
                    IndexSpecs = riak_object:index_specs(DiffObj);
                false ->
                    IndexSpecs = []
            end,
            ObjFmt = riak_core_capability:get({riak_kv, object_format}, v0),
            Val = riak_object:to_binary(ObjFmt, DiffObj),
            Res = Mod:put(Bucket, Key, IndexSpecs, Val, ModState),
            case Res of
                {ok, _UpdModState} ->
                    update_hashtree(Bucket, Key, Val, StateData),
                    update_index_write_stats(IndexBackend, IndexSpecs),
                    update_vnode_stats(vnode_put, Idx, StartTS);
                _ -> nop
            end,
            Res;
        {ok, Val0, _UpdModState} ->
            OldObj = object_from_binary(Bucket, Key, Val0),
            %% Merge handoff values with the current - possibly discarding
            %% if out of date.  Ok to set VId/Starttime undefined as
            %% they are not used for non-coordinating puts.
            case put_merge(false, false, OldObj, DiffObj, undefined, undefined) of
                {oldobj, _} ->
                    {ok, ModState};
                {newobj, NewObj} ->
                    AMObj = enforce_allow_mult(NewObj, riak_core_bucket:get_bucket(Bucket)),
                    case IndexBackend of
                        true ->
                            IndexSpecs = riak_object:diff_index_specs(AMObj, OldObj);
                        false ->
                            IndexSpecs = []
                    end,
                    ObjFmt = riak_core_capability:get({riak_kv, object_format}, v0),
                    Val = riak_object:to_binary(ObjFmt, AMObj),
                    Res = Mod:put(Bucket, Key, IndexSpecs, Val, ModState),
                    case Res of
                        {ok, _UpdModState} ->
                            update_hashtree(Bucket, Key, Val, StateData),
                            update_index_write_stats(IndexBackend, IndexSpecs),
                            update_vnode_stats(vnode_put, Idx, StartTS);
                        _ ->
                            nop
                    end,
                    Res
            end
    end.

-spec update_hashtree(binary(), binary(), binary(), state()) -> ok.
update_hashtree(Bucket, Key, Val, #state{hashtrees=Trees}) ->
    case get_hashtree_token() of
        true ->
            riak_kv_index_hashtree:async_insert_object({Bucket, Key}, Val, Trees),
            ok;
        false ->
            riak_kv_index_hashtree:insert_object({Bucket, Key}, Val, Trees),
            put(hashtree_tokens, max_hashtree_tokens()),
            ok
    end.

get_hashtree_token() ->
    Tokens = get(hashtree_tokens),
    case Tokens of
        undefined ->
            put(hashtree_tokens, max_hashtree_tokens() - 1),
            true;
        N when N > 0 ->
            put(hashtree_tokens, Tokens - 1),
            true;
        _ ->
            false
    end.

-spec max_hashtree_tokens() -> pos_integer().
max_hashtree_tokens() ->
    app_helper:get_env(riak_kv,
                       anti_entropy_max_async, 
                       ?DEFAULT_HASHTREE_TOKENS).

%% @private
%% Get the vnodeid, assigning and storing if necessary
get_vnodeid(Index) ->
    F = fun(Status) ->
                case proplists:get_value(vnodeid, Status, undefined) of
                    undefined ->
                        assign_vnodeid(os:timestamp(),
                                       riak_core_nodeid:get(),
                                       Status);
                    VnodeId ->
                        {VnodeId, Status}
                end
        end,
    update_vnode_status(F, Index). % Returns {ok, VnodeId} | {error, Reason}

%% Assign a unique vnodeid, making sure the timestamp is unique by incrementing
%% into the future if necessary.
assign_vnodeid(Now, NodeId, Status) ->
    {Mega, Sec, _Micro} = Now,
    NowEpoch = 1000000*Mega + Sec,
    LastVnodeEpoch = proplists:get_value(last_epoch, Status, 0),
    VnodeEpoch = erlang:max(NowEpoch, LastVnodeEpoch+1),
    VnodeId = <<NodeId/binary, VnodeEpoch:32/integer>>,
    UpdStatus = [{vnodeid, VnodeId}, {last_epoch, VnodeEpoch} |
                 proplists:delete(vnodeid,
                                  proplists:delete(last_epoch, Status))],
    {VnodeId, UpdStatus}.

%% Clear the vnodeid - returns {ok, cleared}
clear_vnodeid(Index) ->
    F = fun(Status) ->
                {cleared, proplists:delete(vnodeid, Status)}
        end,
    update_vnode_status(F, Index). % Returns {ok, VnodeId} | {error, Reason}

update_vnode_status(F, Index) ->
    VnodeFile = vnode_status_filename(Index),
    ok = filelib:ensure_dir(VnodeFile),
    case read_vnode_status(VnodeFile) of
        {ok, Status} ->
            update_vnode_status2(F, Status, VnodeFile);
        {error, enoent} ->
            update_vnode_status2(F, [], VnodeFile);
        ER ->
            ER
    end.

update_vnode_status2(F, Status, VnodeFile) ->
    case F(Status) of
        {Ret, Status} -> % No change
            {ok, Ret};
        {Ret, UpdStatus} ->
            case write_vnode_status(UpdStatus, VnodeFile) of
                ok ->
                    {ok, Ret};
                ER ->
                    ER
            end
    end.

vnode_status_filename(Index) ->
    P_DataDir = app_helper:get_env(riak_core, platform_data_dir),
    VnodeStatusDir = app_helper:get_env(riak_kv, vnode_status,
                                        filename:join(P_DataDir, "kv_vnode")),
    filename:join(VnodeStatusDir, integer_to_list(Index)).

read_vnode_status(File) ->
    case file:consult(File) of
        {ok, [Status]} when is_list(Status) ->
            {ok, proplists:delete(version, Status)};
        ER ->
            ER
    end.

write_vnode_status(Status, File) ->
    VersionedStatus = [{version, 1} | proplists:delete(version, Status)],
    TmpFile = File ++ "~",
    case file:write_file(TmpFile, io_lib:format("~p.", [VersionedStatus])) of
        ok ->
            file:rename(TmpFile, File);
        ER ->
            ER
    end.

%% @private
wait_for_vnode_status_results([], _ReqId, Acc) ->
    Acc;
wait_for_vnode_status_results(PrefLists, ReqId, Acc) ->
    receive
        {ReqId, {vnode_status, Index, Status}} ->
            UpdPrefLists = proplists:delete(Index, PrefLists),
            wait_for_vnode_status_results(UpdPrefLists,
                                          ReqId,
                                          [{Index, Status} | Acc]);
         _ ->
            wait_for_vnode_status_results(PrefLists, ReqId, Acc)
    end.

%% @private
-spec update_vnode_stats(vnode_get | vnode_put, partition(), erlang:timestamp()) ->
                                ok.
update_vnode_stats(Op, Idx, StartTS) ->
    riak_kv_stat:update({Op, Idx, timer:now_diff( os:timestamp(), StartTS)}).

%% @private
update_index_write_stats(false, _IndexSpecs) ->
    ok;
update_index_write_stats(true, IndexSpecs) ->
    {Added, Removed} = count_index_specs(IndexSpecs),
    riak_kv_stat:update({vnode_index_write, Added, Removed}).

%% @private
update_index_delete_stats(IndexSpecs) ->
    {_Added, Removed} = count_index_specs(IndexSpecs),
    riak_kv_stat:update({vnode_index_delete, Removed}).

%% @private
%% @doc Given a list of index specs, return the number to add and
%% remove.
count_index_specs(IndexSpecs) ->
    %% Count index specs...
    F = fun({add, _, _}, {AddAcc, RemoveAcc}) ->
                {AddAcc + 1, RemoveAcc};
           ({remove, _, _}, {AddAcc, RemoveAcc}) ->
                {AddAcc, RemoveAcc + 1}
        end,
    lists:foldl(F, {0, 0}, IndexSpecs).

%% @private
bucket_nval_map(Ring) ->
    [{riak_core_bucket:name(B), riak_core_bucket:n_val(B)} ||
        B <- riak_core_bucket:get_buckets(Ring)].

%% @private
default_object_nval() ->
    riak_core_bucket:n_val(riak_core_config:default_bucket_props()).

%% @private
object_info({Bucket, _Key}=BKey) ->
    Hash = riak_core_util:chash_key(BKey),
    {Bucket, Hash}.

<<<<<<< HEAD
object_from_binary({B,K}, ValBin) ->
    object_from_binary(B, K, ValBin).
object_from_binary(B, K, ValBin) ->
    case riak_object:from_binary(B, K, ValBin) of
        {error, R} -> throw(R);
        Obj -> Obj
    end.

=======
%% @private
%% Encoding and decoding selection:

handoff_data_encoding_method() ->
    riak_core_capability:get({riak_kv, handoff_data_encoding}, encode_zlib).

decode_binary_object(BinaryObject) ->
    case handoff_data_encoding_method() of
        encode_zlib -> zlib:unzip(BinaryObject);
        encode_raw  -> binary_to_term(BinaryObject)
    end.

encode_binary_object(BinaryObject) ->
    case handoff_data_encoding_method() of 
        encode_zlib -> zlib:zip(BinaryObject);
        encode_raw  -> term_to_binary(iolist_to_binary(BinaryObject))
    end.
>>>>>>> aafecc45

-ifdef(TEST).

%% Check assigning a vnodeid twice in the same second
assign_vnodeid_restart_same_ts_test() ->
    Now1 = {1314,224520,343446}, %% TS=1314224520
    Now2 = {1314,224520,345865}, %% as unsigned net-order int <<78,85,121,136>>
    NodeId = <<1, 2, 3, 4>>,
    {Vid1, Status1} = assign_vnodeid(Now1, NodeId, []),
    ?assertEqual(<<1, 2, 3, 4, 78, 85, 121, 136>>, Vid1),
    %% Simulate clear
    Status2 = proplists:delete(vnodeid, Status1),
    %% Reassign
    {Vid2, _Status3} = assign_vnodeid(Now2, NodeId, Status2),
    ?assertEqual(<<1, 2, 3, 4, 78, 85, 121, 137>>, Vid2).

%% Check assigning a vnodeid with a later date
assign_vnodeid_restart_later_ts_test() ->
    Now1 = {1000,000000,0}, %% <<59,154,202,0>>
    Now2 = {2000,000000,0}, %% <<119,53,148,0>>
    NodeId = <<1, 2, 3, 4>>,
    {Vid1, Status1} = assign_vnodeid(Now1, NodeId, []),
    ?assertEqual(<<1, 2, 3, 4, 59,154,202,0>>, Vid1),
    %% Simulate clear
    Status2 = proplists:delete(vnodeid, Status1),
    %% Reassign
    {Vid2, _Status3} = assign_vnodeid(Now2, NodeId, Status2),
    ?assertEqual(<<1, 2, 3, 4, 119,53,148,0>>, Vid2).

%% Check assigning a vnodeid with a later date - just in case of clock skew
assign_vnodeid_restart_earlier_ts_test() ->
    Now1 = {2000,000000,0}, %% <<119,53,148,0>>
    Now2 = {1000,000000,0}, %% <<59,154,202,0>>
    NodeId = <<1, 2, 3, 4>>,
    {Vid1, Status1} = assign_vnodeid(Now1, NodeId, []),
    ?assertEqual(<<1, 2, 3, 4, 119,53,148,0>>, Vid1),
    %% Simulate clear
    Status2 = proplists:delete(vnodeid, Status1),
    %% Reassign
    %% Should be greater than last offered - which is the 2mil timestamp
    {Vid2, _Status3} = assign_vnodeid(Now2, NodeId, Status2),
    ?assertEqual(<<1, 2, 3, 4, 119,53,148,1>>, Vid2).

%% Test
vnode_status_test_() ->
    {setup,
     fun() ->
             filelib:ensure_dir("kv_vnode_status_test/.test"),
             ?cmd("chmod u+rwx kv_vnode_status_test"),
             ?cmd("rm -rf kv_vnode_status_test"),
             application:set_env(riak_kv, vnode_status, "kv_vnode_status_test"),
             ok
     end,
     fun(_) ->
             application:unset_env(riak_kv, vnode_status),
             ?cmd("chmod u+rwx kv_vnode_status_test"),
             ?cmd("rm -rf kv_vnode_status_test"),
             ok
     end,
     [?_test(begin % initial create failure
                 ?cmd("rm -rf kv_vnode_status_test || true"),
                 ?cmd("mkdir kv_vnode_status_test"),
                 ?cmd("chmod -w kv_vnode_status_test"),
                 F = fun([]) ->
                             {shouldfail, [badperm]}
                     end,
                 Index = 0,
                 ?assertEqual({error, eacces},  update_vnode_status(F, Index))
             end),
      ?_test(begin % create successfully
                 ?cmd("chmod +w kv_vnode_status_test"),

                 F = fun([]) ->
                             {created, [created]}
                     end,
                 Index = 0,
                 ?assertEqual({ok, created}, update_vnode_status(F, Index))
             end),
      ?_test(begin % update successfully
                 F = fun([created]) ->
                             {updated, [updated]}
                     end,
                 Index = 0,
                 ?assertEqual({ok, updated}, update_vnode_status(F, Index))
             end),
      ?_test(begin % update failure
                 ?cmd("chmod 000 kv_vnode_status_test/0"),
                 ?cmd("chmod 500 kv_vnode_status_test"),
                 F = fun([updated]) ->
                             {shouldfail, [updatedagain]}
                     end,
                 Index = 0,
                 ?assertEqual({error, eacces},  update_vnode_status(F, Index))
             end)

     ]}.

dummy_backend(BackendMod) ->
    Ring = riak_core_ring:fresh(16,node()),
    riak_core_ring_manager:set_ring_global(Ring),
    application:set_env(riak_kv, async_folds, false),
    application:set_env(riak_kv, storage_backend, BackendMod),
    application:set_env(riak_core, default_bucket_props, []),
    application:set_env(bitcask, data_root, bitcask_test_dir()),
    application:set_env(eleveldb, data_root, eleveldb_test_dir()),
    application:set_env(riak_kv, multi_backend_default, multi_dummy_memory1),
    application:set_env(riak_kv, multi_backend,
                        [{multi_dummy_memory1, riak_kv_memory_backend, []},
                         {multi_dummy_memory2, riak_kv_memory_backend, []}]).

bitcask_test_dir() ->
    "./test.bitcask-temp-data".

eleveldb_test_dir() ->
    "./test.eleveldb-temp-data".

clean_test_dirs() ->
    ?cmd("rm -rf " ++ bitcask_test_dir()),
    ?cmd("rm -rf " ++ eleveldb_test_dir()).

backend_with_known_key(BackendMod) ->
    dummy_backend(BackendMod),
    {ok, S1} = init([0]),
    B = <<"f">>,
    K = <<"b">>,
    O = riak_object:new(B, K, <<"z">>),
    {noreply, S2} = handle_command(?KV_PUT_REQ{bkey={B,K},
                                               object=O,
                                               req_id=123,
                                               start_time=riak_core_util:moment(),
                                               options=[]},
                                   {raw, 456, self()},
                                   S1),
    {S2, B, K}.

list_buckets_test_() ->
    {foreach,
     fun() ->
             clean_test_dirs(),
             application:start(sasl),
             Env = application:get_all_env(riak_kv),
             application:start(folsom),
             riak_core_stat_cache:start_link(),
             riak_kv_stat:register_stats(),
             Env
     end,
     fun(Env) ->
             riak_core_stat_cache:stop(),
             application:stop(folsom),
             application:stop(sasl),
             [application:unset_env(riak_kv, K) ||
                 {K, _V} <- application:get_all_env(riak_kv)],
             [application:set_env(riak_kv, K, V) || {K, V} <- Env]
     end,
     [
      fun(_) ->
              {"bitcask list buckets",
               fun() ->
                       list_buckets_test_i(riak_kv_bitcask_backend)
               end
              }
      end,
      fun(_) ->
              {"eleveldb list buckets",
               fun() ->
                       list_buckets_test_i(riak_kv_eleveldb_backend)
               end
              }
      end,
      fun(_) ->
              {"memory list buckets",
               fun() ->
                       list_buckets_test_i(riak_kv_memory_backend),
                       ok
               end
              }
      end,
      fun(_) ->
              {"multi list buckets",
               fun() ->
                       list_buckets_test_i(riak_kv_multi_backend),
                       ok
               end
              }
      end
     ]
    }.

list_buckets_test_i(BackendMod) ->
    {S, B, _K} = backend_with_known_key(BackendMod),
    Caller = new_result_listener(buckets),
    handle_coverage(?KV_LISTBUCKETS_REQ{item_filter=none}, [],
                    {fsm, {456, {0, node()}}, Caller}, S),
    ?assertEqual({ok, [B]}, results_from_listener(Caller)),
    flush_msgs().

filter_keys_test() ->
    clean_test_dirs(),
    {S, B, K} = backend_with_known_key(riak_kv_memory_backend),
    Caller1 = new_result_listener(keys),
    handle_coverage(?KV_LISTKEYS_REQ{bucket=B,
                                     item_filter=fun(_) -> true end}, [],
                    {fsm, {124, {0, node()}}, Caller1}, S),
    ?assertEqual({ok, [K]}, results_from_listener(Caller1)),

    Caller2 = new_result_listener(keys),
    handle_coverage(?KV_LISTKEYS_REQ{bucket=B,
                                     item_filter=fun(_) -> false end}, [],
                    {fsm, {125, {0, node()}}, Caller2}, S),
    ?assertEqual({ok, []}, results_from_listener(Caller2)),

    Caller3 = new_result_listener(keys),
    handle_coverage(?KV_LISTKEYS_REQ{bucket= <<"g">>,
                                     item_filter=fun(_) -> true end}, [],
                    {fsm, {126, {0, node()}}, Caller3}, S),
    ?assertEqual({ok, []}, results_from_listener(Caller3)),

    flush_msgs().

%% include bitcask.hrl for HEADER_SIZE macro
-include_lib("bitcask/include/bitcask.hrl").

%% Verify that a bad CRC on read will not crash the vnode, which when done in
%% preparation for a write prevents the write from going through.
bitcask_badcrc_test() ->
    clean_test_dirs(),
    {S, B, K} = backend_with_known_key(riak_kv_bitcask_backend),
    DataDir = filename:join(bitcask_test_dir(), "0"),
    [DataFile] = filelib:wildcard(DataDir ++ "/*.data"),
    {ok, Fh} = file:open(DataFile, [read, write]),
    ok = file:pwrite(Fh, ?HEADER_SIZE, <<0>>),
    file:close(Fh),
    O = riak_object:new(B, K, <<"y">>),
    {noreply, _} = handle_command(?KV_PUT_REQ{bkey={B,K},
                                               object=O,
                                               req_id=123,
                                               start_time=riak_core_util:moment(),
                                               options=[]},
                                   {raw, 456, self()},
                                   S),
    flush_msgs().


new_result_listener(Type) ->
    case Type of
        buckets ->
            ResultFun = fun() -> result_listener_buckets([]) end;
        keys ->
            ResultFun = fun() -> result_listener_keys([]) end
    end,
    spawn(ResultFun).

result_listener_buckets(Acc) ->
    receive
        {'$gen_event', {_, done}} ->
            result_listener_done(Acc);
        {'$gen_event', {_, Results}} ->
            result_listener_buckets(Results ++ Acc)

    after 5000 ->
            result_listener_done({timeout, Acc})
    end.

result_listener_keys(Acc) ->
    receive
        {'$gen_event', {_, done}} ->
            result_listener_done(Acc);
        {'$gen_event', {_, {_Bucket, Results}}} ->
            result_listener_keys(Results ++ Acc);
        {'$gen_event', {_, {From, _Bucket, Results}}} ->
            riak_kv_vnode:ack_keys(From),
            result_listener_keys(Results ++ Acc)
    after 5000 ->
            result_listener_done({timeout, Acc})
    end.

result_listener_done(Result) ->
    receive
        {get_results, Pid} ->
            Pid ! {listener_results, Result}
    end.

results_from_listener(Listener) ->
    Listener ! {get_results, self()},
    receive
        {listener_results, Result} ->
            {ok, Result}
    after 5000 ->
            {error, listener_timeout}
    end.

flush_msgs() ->
    receive
        _Msg ->
            flush_msgs()
    after
        0 ->
            ok
    end.

-endif.<|MERGE_RESOLUTION|>--- conflicted
+++ resolved
@@ -663,16 +663,10 @@
     {ok, State}.
 
 handle_handoff_data(BinObj, State) ->
-<<<<<<< HEAD
-    PBObj = riak_core_pb:decode_riakobject_pb(zlib:unzip(BinObj)),
+    DecodedObject = decode_binary_object(BinObj),
+    PBObj = riak_core_pb:decode_riakobject_pb(DecodedObject),
     {B, K} = BKey = {PBObj#riakobject_pb.bucket,PBObj#riakobject_pb.key},
     case do_diffobj_put(BKey, riak_object:from_binary(B, K, PBObj#riakobject_pb.val), State) of
-=======
-    DecodedObject = decode_binary_object(BinObj),
-    PBObj = riak_core_pb:decode_riakobject_pb(DecodedObject),
-    BKey = {PBObj#riakobject_pb.bucket,PBObj#riakobject_pb.key},
-    case do_diffobj_put(BKey, binary_to_term(PBObj#riakobject_pb.val), State) of
->>>>>>> aafecc45
         {ok, UpdModState} ->
             {reply, ok, State#state{modstate=UpdModState}};
         {error, Reason, UpdModState} ->
@@ -682,18 +676,13 @@
     end.
 
 encode_handoff_item({B, K}, V) ->
-<<<<<<< HEAD
     %% before sending data to another node change binary version
     %% to one supported by the cluster. This way we don't send
     %% unsupported formats to old nodes
     ObjFmt = riak_core_capability:get({riak_kv, object_format}, v0),
     Val = riak_object:to_binary_version(ObjFmt, B, K, V),
-    zlib:zip(riak_core_pb:encode_riakobject_pb(
-               #riakobject_pb{bucket=B, key=K, val=Val})).
-=======
-    PBEncodedObject = riak_core_pb:encode_riakobject_pb(#riakobject_pb{bucket=B, key=K, val=V}),
+    PBEncodedObject = riak_core_pb:encode_riakobject_pb(#riakobject_pb{bucket=B, key=K, val=Val}),
     encode_binary_object(PBEncodedObject).
->>>>>>> aafecc45
 
 is_empty(State=#state{mod=Mod, modstate=ModState}) ->
     {Mod:is_empty(ModState), State}.
@@ -1448,7 +1437,6 @@
     Hash = riak_core_util:chash_key(BKey),
     {Bucket, Hash}.
 
-<<<<<<< HEAD
 object_from_binary({B,K}, ValBin) ->
     object_from_binary(B, K, ValBin).
 object_from_binary(B, K, ValBin) ->
@@ -1457,7 +1445,6 @@
         Obj -> Obj
     end.
 
-=======
 %% @private
 %% Encoding and decoding selection:
 
@@ -1475,7 +1462,6 @@
         encode_zlib -> zlib:zip(BinaryObject);
         encode_raw  -> term_to_binary(iolist_to_binary(BinaryObject))
     end.
->>>>>>> aafecc45
 
 -ifdef(TEST).
 
