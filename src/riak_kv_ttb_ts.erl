%% -------------------------------------------------------------------
%%
%% riak_kv_ttb_ts.erl: Riak TS TTB callbacks
%%
%% Copyright (c) 2016 Basho Technologies, Inc.
%%
%% This file is provided to you under the Apache License,
%% Version 2.0 (the "License"); you may not use this file
%% except in compliance with the License.  You may obtain
%% a copy of the License at
%%
%%   http://www.apache.org/licenses/LICENSE-2.0
%%
%% Unless required by applicable law or agreed to in writing,
%% software distributed under the License is distributed on an
%% "AS IS" BASIS, WITHOUT WARRANTIES OR CONDITIONS OF ANY
%% KIND, either express or implied.  See the License for the
%% specific language governing permissions and limitations
%% under the License.
%%
%% -------------------------------------------------------------------
%% @doc Callbacks for TS TTB-Encoded TCP messages [code 104]

-module(riak_kv_ttb_ts).

-include_lib("riak_pb/include/riak_ts_pb.hrl").
-include_lib("riak_pb/include/riak_ts_ttb.hrl").

-include("riak_kv_ts.hrl").
-include("riak_kv_ts_svc.hrl").

-behaviour(riak_api_pb_service).

%% behaviour exports
-export([init/0,
         decode/2,
         encode/1,
         process/2,
         process_stream/3]).

-spec init() -> any().
init() ->
    #state{}.

-spec decode(integer(), binary()) ->
                    {ok, riak_kv_ts_svc:ts_requests(), {PermSpec::string(), Table::binary()}} |
                    {error, _}.
decode(?TTB_MSG_CODE, Bin) ->
    Msg = riak_ttb_codec:decode(Bin),
    case Msg of
        #tsqueryreq{query = Q, cover_context = Cover} ->
            riak_kv_ts_svc:decode_query_common(Q, Cover);
        #tsgetreq{table = Table}->
            {ok, Msg, {riak_kv_ts_api:api_call_to_perm(get), Table}};
        #tsputreq{table = Table} ->
            {ok, Msg, {riak_kv_ts_api:api_call_to_perm(put), Table}}
    end.

-spec encode(tuple()) -> {ok, iolist()}.
encode(Message) ->
    {ok, riak_ttb_codec:encode(Message)}.

-spec process(atom() | riak_kv_ts_svc:ts_requests() | riak_kv_ts_svc:ts_query_types(), #state{}) ->
                     {reply, riak_kv_ts_svc:ts_responses(), #state{}}.
process(Request, State) ->
    riak_kv_ts_svc:process(Request, State).

%% TS TTB messages do not support streaming yet
process_stream(_, _, _) ->
<<<<<<< HEAD
    {error, "Not Supported", #state{}}.

encode_response({reply, {tsqueryresp, {_, _, []}}, State}) ->
    Encoded = #tsqueryresp{columns = [], rows = []},
    {reply, Encoded, State};
encode_response({reply, {tsqueryresp, {CNames, CTypes, Rows}}, State}) ->
    Encoded = #tsqueryresp{columns = lists:zip(CNames, CTypes),
                           rows = Rows},
    {reply, Encoded, State};
encode_response({reply, {tsgetresp, {CNames, _CTypes, Rows}}, State}) ->
    Encoded = #tsgetresp{columns = CNames, rows = Rows},
    {reply, Encoded, State};
encode_response(Response) ->
    Response.
=======
    {error, "Not Supported", #state{}}.
>>>>>>> ddf2be5e
<|MERGE_RESOLUTION|>--- conflicted
+++ resolved
@@ -67,21 +67,4 @@
 
 %% TS TTB messages do not support streaming yet
 process_stream(_, _, _) ->
-<<<<<<< HEAD
-    {error, "Not Supported", #state{}}.
-
-encode_response({reply, {tsqueryresp, {_, _, []}}, State}) ->
-    Encoded = #tsqueryresp{columns = [], rows = []},
-    {reply, Encoded, State};
-encode_response({reply, {tsqueryresp, {CNames, CTypes, Rows}}, State}) ->
-    Encoded = #tsqueryresp{columns = lists:zip(CNames, CTypes),
-                           rows = Rows},
-    {reply, Encoded, State};
-encode_response({reply, {tsgetresp, {CNames, _CTypes, Rows}}, State}) ->
-    Encoded = #tsgetresp{columns = CNames, rows = Rows},
-    {reply, Encoded, State};
-encode_response(Response) ->
-    Response.
-=======
-    {error, "Not Supported", #state{}}.
->>>>>>> ddf2be5e
+    {error, "Not Supported", #state{}}.