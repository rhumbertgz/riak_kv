--- conflicted
+++ resolved
@@ -60,8 +60,7 @@
 
 -spec describe_table_columns(?DDL{}) ->
                                     {ok, [[binary() | boolean() | integer() | undefined]]}.
-<<<<<<< HEAD
-describe_table_columns(#ddl_v1{ fields = FieldSpecs } = DDL) ->
+describe_table_columns(?DDL{ fields = FieldSpecs } = DDL) ->
     Cols = [describe_table_column(DDL, F) || F <- FieldSpecs],
     {ok, Cols}.
 
@@ -83,18 +82,6 @@
      column_pk_position_or_blank(Name, PKSpec),
      column_lk_position_or_blank(Name, LKSpec),
      Ordering].
-=======
-describe_table_columns(?DDL{fields = FieldSpecs,
-                            partition_key = #key_v1{ast = PKSpec},
-                            local_key     = #key_v1{ast = LKSpec}}) ->
-    {ok,
-     [[Name, list_to_binary(atom_to_list(Type)), Nullable,
-       column_pk_position_or_blank(Name, PKSpec),
-       column_lk_position_or_blank(Name, LKSpec)]
-      || #riak_field_v1{name = Name,
-                        type = Type,
-                        optional = Nullable} <- FieldSpecs]}.
->>>>>>> fd6d7c51
 
 %% the following two functions are identical, for the way fields and
 %% keys are represented as of 2015-12-18; duplication here is a hint
