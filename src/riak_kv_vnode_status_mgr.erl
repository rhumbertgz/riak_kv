%% -------------------------------------------------------------------
%%
%% riak_kv_vnode_status_mgr: Manages persistence of vnode status data
%% like vnodeid, vnode op counter etc
%%
%% Copyright (c) 2007-2015 Basho Technologies, Inc.  All Rights Reserved.
%%
%% This file is provided to you under the Apache License,
%% Version 2.0 (the "License"); you may not use this file
%% except in compliance with the License.  You may obtain
%% a copy of the License at
%%
%%   http://www.apache.org/licenses/LICENSE-2.0
%%
%% Unless required by applicable law or agreed to in writing,
%% software distributed under the License is distributed on an
%% "AS IS" BASIS, WITHOUT WARRANTIES OR CONDITIONS OF ANY
%% KIND, either express or implied.  See the License for the
%% specific language governing permissions and limitations
%% under the License.
%%
%% -------------------------------------------------------------------
-module(riak_kv_vnode_status_mgr).

-behaviour(gen_server).

-ifdef(TEST).
-compile([export_all]).
-ifdef(EQC).
-include_lib("eqc/include/eqc.hrl").
-endif.
-include_lib("eunit/include/eunit.hrl").
-endif.

%% API
-export([start_link/3, get_vnodeid_and_counter/2, lease_counter/2, clear_vnodeid/1, status/1, stop/1]).

%% gen_server callbacks
-export([init/1, handle_call/3, handle_cast/2, handle_info/2,
         terminate/2, code_change/3]).

-define(SERVER, ?MODULE).
%% only 32 bits per counter, when you hit that, get a new vnode id
-define(MAX_CNTR, 4294967295).
%% version 2 includes epoch counter, version 1 does not
-define(VNODE_STATUS_VERSION, 2).

-record(state, {
          %% vnode status directory
          status_file :: undefined | file:filename(),
          %% vnode index
          index :: undefined | non_neg_integer(),
          %% The vnode pid this mgr belongs to
          vnode_pid :: undefined | pid(),
          %% killswitch for counter
          version = ?VNODE_STATUS_VERSION :: 1 | 2
         }).

-type status() :: orddict:orddict().
-type init_args() :: {VnodePid :: pid(),
                      LeaseSize :: non_neg_integer(),
                      UseEpochCounter :: boolean()}.
-type blocking_req() :: clear | {vnodeid, LeaseSize :: non_neg_integer()}.



%% longer than the call default of 5 seconds, shorter than infinity.
%% 20 seconds
-define(FLUSH_TIMEOUT_MILLIS, 20000).

%%%===================================================================
%%% API
%%%===================================================================

%%--------------------------------------------------------------------
%% @doc
%% Starts the server
%%
%% @end
%%--------------------------------------------------------------------
-spec start_link(pid(), non_neg_integer(), boolean()) -> {ok, pid()} | {error, term()}.
start_link(VnodePid, Index, UseEpochCounter) ->
    gen_server:start_link(?MODULE, {VnodePid, Index, UseEpochCounter}, []).

%%--------------------------------------------------------------------
%% @doc You can't ever have a `LeaseSize' greater than the maximum 32
%% bit unsigned integer, since that would involve breaking the
%% invariant of an vnodeid+cntr pair being used more than once to
%% start a key epoch, the counter is encoded in a 32 bit binary, and
%% going over 4billion+etc would wrap around and re-use integers.
%%
%% @end
%%--------------------------------------------------------------------
-spec get_vnodeid_and_counter(pid(), non_neg_integer()) ->
                                     {ok, {VnodeId :: binary(),
                                           Counter :: non_neg_integer(),
                                           LeaseSize :: non_neg_integer()}}.
get_vnodeid_and_counter(Pid, LeaseSize) when is_integer(LeaseSize),
                                             LeaseSize > 0 ->
    gen_server:call(Pid, {vnodeid, LeaseSize}, ?FLUSH_TIMEOUT_MILLIS).

%%--------------------------------------------------------------------
%% @doc Asynchronously lease increments for a counter. `Pid' is the
%% server pid, and `LeaseSize' is the number of increments to lease. A
%% `LeaseSize' of 10,000 means that a vnode can handle 10,000 new key
%% epochs before asking for a new counter. The trade-off here is
%% between the frequency of flushing and the speed with which a
%% frequently crashing vnode burns through the 32bit integer space,
%% thus requiring a new vnodeid. The calling vnode should handle the
%% response message of `{counter_lease, {From :: pid(), VnodeId ::
%% binary(), NewLease :: non_neg_integer()}}'
%%
%% @end
%%--------------------------------------------------------------------
-spec lease_counter(pid(), non_neg_integer()) -> ok.
lease_counter(Pid, LeaseSize) when is_integer(LeaseSize),
                                   LeaseSize > 0  ->
    gen_server:cast(Pid, {lease, LeaseSize}).

%%--------------------------------------------------------------------
%% @doc Blocking call to remove the vnode id and counter and from
%% disk. Used when a vnode has finished and will not act again.
%%
%% @end
%%--------------------------------------------------------------------
-spec clear_vnodeid(pid()) -> {ok, cleared}.
clear_vnodeid(Pid) ->
    gen_server:call(Pid, clear, ?FLUSH_TIMEOUT_MILLIS).

status(Pid) ->
    gen_server:call(Pid, status).

stop(Pid) ->
    gen_server:call(Pid, stop).

%%%===================================================================
%%% gen_server callbacks
%%%===================================================================

%%--------------------------------------------------------------------
%% @private @doc Initializes the server, Init Args must be `{VnodePid
%% :: pid(), Index :: non_neg_integer(), UseEpochCounter ::
%% boolean()}' where the first element is the pid of the vnode this
%% manager works for, and the second is the vnode's index/partition
%% number (used for locating the status file.) The third is a kill
%% switch for the counter.
%%
%% @end
%%--------------------------------------------------------------------
-spec init(Args :: init_args()) -> {ok, #state{}}.
init({VnodePid, Index, UseEpochCounter}) ->
    Version = version(UseEpochCounter),
    StatusFilename = vnode_status_filename(Index),
    {ok, #state{status_file=StatusFilename,
                index=Index,
                vnode_pid=VnodePid,
                version=Version
               }
    }.

%% @private determine if we use a per epcoch counter/lease scheme or
%% not
-spec version(boolean()) -> 1 | 2.
version(_UseEpochCounter=true) ->
    ?VNODE_STATUS_VERSION;
version(_UseEpochCounter=false) ->
    1.

%%--------------------------------------------------------------------
%% @private handle calls
%%--------------------------------------------------------------------
-spec handle_call(blocking_req(), {pid(), term()}, #state{}) ->
                         {reply, {ok, {VnodeId :: binary(),
                                       Counter :: non_neg_integer(),
                                       LeaseTo :: non_neg_integer()}},
                          #state{}}.
handle_call({vnodeid, LeaseSize}, _From, State) ->
    #state{status_file=File, version=Version} = State,
    {ok, Status} = read_vnode_status(File),
    %% Note: this is subtle change to this function, now it will
    %% _always_ trigger a store of the new status, since the lease
    %% will always be moving upwards. A vnode that starts, and
    %% crashes, and starts, and crashes over and over will burn
    %% through a lot of counter (or vnode ids (if the leases are very
    %% large.))
    {Counter, LeaseTo, VnodeId, Status2} = get_counter_lease(LeaseSize, Status, Version),
    ok = write_vnode_status(Status2, File, Version),
    Res = {ok, {VnodeId, Counter, LeaseTo}},
    {reply, Res, State};
handle_call(clear, _From, State) ->
    #state{status_file=File, version=Version} = State,
    {ok, Status} = read_vnode_status(File),
    Status2 = orddict:erase(counter, orddict:erase(vnodeid, Status)),
    ok = write_vnode_status(Status2, File, Version),
    {reply, {ok, cleared}, State};
handle_call(status, _From, State) ->
    #state{status_file=File} = State,
    {ok, Status} = read_vnode_status(File),
    {reply, {ok, Status}, State};
handle_call(stop, _From, State) ->
    {stop, normal, ok, State}.

%%--------------------------------------------------------------------
%% @private
%%--------------------------------------------------------------------

-spec handle_cast({lease, non_neg_integer()}, #state{}) ->
                         {noreply, #state{}}.
handle_cast({lease, LeaseSize}, State) ->
    #state{status_file=File, vnode_pid=Pid} = State,
    {ok, Status} = read_vnode_status(File),
    {_Counter, LeaseTo, VnodeId, UpdStatus} = get_counter_lease(LeaseSize, Status, ?VNODE_STATUS_VERSION),
    ok = write_vnode_status(UpdStatus, File, ?VNODE_STATUS_VERSION),
    Pid ! {counter_lease, {self(), VnodeId, LeaseTo}},
    {noreply, State}.

handle_info(_Info, State) ->
    {noreply, State}.

terminate(_Reason, _State) ->
    ok.

code_change(_OldVsn, State, _Extra) ->
    {ok, State}.

%%%===================================================================
%%% Internal functions
%%%===================================================================

%% @private monotonically advance the counter lease. Guarded at
%% interface to server.
-spec get_counter_lease(non_neg_integer(), status(), Version :: 1 | 2) ->
                               {PreviousLease :: non_neg_integer(),
                                NewLease :: non_neg_integer(),
                                VnodeId :: binary(),
                                Status :: status()}.
get_counter_lease(_LeaseSize, Status, 1) ->
    case get_status_item(vnodeid, Status, undefined) of
        undefined ->
            {VnodeId, Status2} = assign_vnodeid(erlang:now(),
                                                riak_core_nodeid:get(),
                                                Status),
            {0, 0, VnodeId, Status2};
        ID ->
            {0, 0, ID, Status}
    end;
get_counter_lease(LeaseSize0, Status, ?VNODE_STATUS_VERSION) ->
    PrevLease = get_status_item(counter, Status, undefined),
    VnodeId0 = get_status_item(vnodeid, Status, undefined),
    Version = get_status_item(version, Status, 1),

    %% A lease of ?MAX_CNTR essentially means a new vnodeid every time
    %% you start the vnode. This caps the lease size (silently.)
    LeaseSize = min(LeaseSize0, ?MAX_CNTR),

    case {Version, PrevLease, VnodeId0} of
        {_, _, undefined} ->
            new_id_and_counter(Status, LeaseSize);
        {1, undefined, ID} ->
            %% Upgrade, no counter existed, don't force a new vnodeid
            %% Is there still some edge here, with UP->DOWN->UP grade?
            %% We think not. Downgrade would keep the same vnode file,
            %% and the pre-epochal vnodeid would be used. Upgrade
            %% again picks up the same counter. Or, if the file is
            %% re-written while downgraded, it can only be for a new
            %% ID, so still safe.
            {0, LeaseSize, ID, orddict:store(counter, LeaseSize, Status)};
        {?VNODE_STATUS_VERSION, undefined, _ID} ->
            %% Lost counter? Wha? New ID
            new_id_and_counter(Status, LeaseSize);
        {_AnyVersion, Leased, _ID} when Leased + LeaseSize > ?MAX_CNTR ->
            %% Since `LeaseSize' must be > 0, there is no edge here
            %% where last lease size was ?MAX_CNTR and new lease size
            %% is 0.
            new_id_and_counter(Status, LeaseSize);
        {_AnyVersion, Leased, ID} ->
            NewLease = Leased + LeaseSize,
            {PrevLease, NewLease, ID, orddict:store(counter, NewLease, Status)}
    end.

%% @private generate a new ID and assign a new counter, and lease up
%% to `LeaseSize'.
-spec new_id_and_counter(status(), non_neg_integer()) ->
                                {non_neg_integer(), non_neg_integer(), binary(), status()}.
new_id_and_counter(Status, LeaseSize) ->
    {VnodeId, Status2} = assign_vnodeid(erlang:now(),
                                        riak_core_nodeid:get(),
                                        Status),
    {0, LeaseSize, VnodeId, orddict:store(counter, LeaseSize, Status2)}.


%% @private Provide a `proplists:get_value/3' like function for status
%% orddict.
-spec get_status_item(term(), status(), term()) -> term().
get_status_item(Item, Status, Default) ->
    case orddict:find(Item, Status) of
        {ok, Val} ->
            Val;
        error ->
            Default
    end.

%% @private generate a file name for the vnode status, and ensure the
%% path to exists.
-spec vnode_status_filename(non_neg_integer()) -> file:filename().
vnode_status_filename(Index) ->
    P_DataDir = app_helper:get_env(riak_core, platform_data_dir),
    VnodeStatusDir = app_helper:get_env(riak_kv, vnode_status,
                                        filename:join(P_DataDir, "kv_vnode")),
    Filename = filename:join(VnodeStatusDir, integer_to_list(Index)),
    ok = filelib:ensure_dir(Filename),
    Filename.

%% @private Assign a unique vnodeid, making sure the timestamp is
%% unique by incrementing into the future if necessary.
-spec assign_vnodeid(erlang:timestamp(), binary(), status()) ->
                            {binary(), status()}.
assign_vnodeid(Now, NodeId, Status) ->
    {_Mega, Sec, Micro} = Now,
    NowEpoch = 1000000*Sec + Micro,
    LastVnodeEpoch = get_status_item(last_epoch, Status, 0),
    VnodeEpoch = erlang:max(NowEpoch, LastVnodeEpoch+1),
    VnodeId = <<NodeId/binary, VnodeEpoch:32/integer>>,
    UpdStatus = orddict:store(vnodeid, VnodeId,
                              orddict:store(last_epoch, VnodeEpoch, Status)),
    {VnodeId, UpdStatus}.

%% @private read the vnode status from `File'. Returns `{ok,
%% status()}' or `{error, Reason}'. If the file does not exist, an
%% empty status is returned.
-spec read_vnode_status(file:filename()) -> {ok, status()}.
read_vnode_status(File) ->
    try file:consult(File) of
        {ok, [Status]} when is_list(Status) ->
            {ok, orddict:from_list(Status)};
        {error, enoent} ->
            %% doesn't exist? same as empty
            {ok, orddict:new()};
        Er ->
            %% "corruption" error, some other posix error, unreadable:
            %% Log, and start anew
            lager:error("Failed to consult vnode-status file ~p ~p", [File, Er]),
            {ok, orddict:new()}
    catch C:T ->
            %% consult threw
            lager:error("Failed to consult vnode-status file ~p ~p ~p", [File, C, T]),
            {ok, orddict:new()}
    end.

-ifdef(TEST).
%% @private don't make testers suffer through the fsync time
-spec write_vnode_status(status(), file:filename(), Version :: 1 | 2) -> ok.
write_vnode_status(Status, File, Version) ->
    VersionedStatus = orddict:store(version, Version, Status),
    ok = file:write_file(File, io_lib:format("~w.", [orddict:to_list(VersionedStatus)])).
-else.
%% @private write the vnode status. This is why the file is guarded by
%% the process. This file should have no concurrent access, and MUST
%% not be written at any other place/time in the system.
-spec write_vnode_status(status(), file:filename(), Version :: 1 | 2) -> ok.
write_vnode_status(Status, File, Version) ->
    VersionedStatus = orddict:store(version, Version, Status),
    ok = riak_core_util:replace_file(File, io_lib:format("~w.", [orddict:to_list(VersionedStatus)])).
-endif.

-ifdef(TEST).

%% What if we go v2->v1->v2? kv1142 suggests there is an error
v2_v1_v2_test() ->
    Res = get_counter_lease(10000, [{counter, 10000}, {vnodeid, <<"hi!">>}, {version, 1}], 2),
    ?assertMatch({10000, 20000, <<"hi!">>, _Stat2}, Res).

%% Check assigning a vnodeid twice in the same second
assign_vnodeid_restart_same_ts_test() ->
    Now1 = {1314,224520,343446}, %% TS=(224520 * 100000) + 343446
    Now2 = {1314,224520,343446}, %% as unsigned net-order int <<70,116,143,150>>
    NodeId = <<1, 2, 3, 4>>,
    {Vid1, Status1} = assign_vnodeid(Now1, NodeId, []),
    ?assertEqual(<<1, 2, 3, 4, 70, 116, 143, 150>>, Vid1),
    %% Simulate clear
    Status2 = orddict:erase(vnodeid, Status1),
    %% Reassign
    {Vid2, _Status3} = assign_vnodeid(Now2, NodeId, Status2),
    ?assertEqual(<<1, 2, 3, 4, 70, 116, 143, 151>>, Vid2).

%% Check assigning a vnodeid with a later date, but less than 11.57
%% days later!
assign_vnodeid_restart_later_ts_test() ->
    Now1 = {1000,224520,343446}, %% <<70,116,143,150>>
    Now2 = {1000,224520,343546}, %% <<70,116,143,250>>
    NodeId = <<1, 2, 3, 4>>,
    {Vid1, Status1} = assign_vnodeid(Now1, NodeId, []),
    ?assertEqual(<<1, 2, 3, 4, 70,116,143,150>>, Vid1),
    %% Simulate clear
    Status2 = orddict:erase(vnodeid, Status1),
    %% Reassign
    {Vid2, _Status3} = assign_vnodeid(Now2, NodeId, Status2),
    ?assertEqual(<<1, 2, 3, 4, 70,116,143,250>>, Vid2).

%% Check assigning a vnodeid with a earlier date - just in case of clock skew
assign_vnodeid_restart_earlier_ts_test() ->
    Now1 = {1000,224520,343546}, %% <<70,116,143,250>>
    Now2 = {1000,224520,343446}, %% <<70,116,143,150>>
    NodeId = <<1, 2, 3, 4>>,
    {Vid1, Status1} = assign_vnodeid(Now1, NodeId, []),
    ?assertEqual(<<1, 2, 3, 4, 70,116,143,250>>, Vid1),
    %% Simulate clear
    Status2 = orddict:erase(vnodeid, Status1),
    %% Reassign
    %% Should be greater than last offered - which is the 2mil timestamp
    {Vid2, _Status3} = assign_vnodeid(Now2, NodeId, Status2),
    ?assertEqual(<<1, 2, 3, 4, 70,116,143,251>>, Vid2).

%% Test
vnode_status_test_() ->
    {setup,
     fun() ->
             filelib:ensure_dir("kv_vnode_status_test/.test"),
             ?cmd("chmod u+rwx kv_vnode_status_test"),
             ?cmd("rm -rf kv_vnode_status_test"),
             application:set_env(riak_kv, vnode_status, "kv_vnode_status_test"),
             ok
     end,
     fun(_) ->
             application:unset_env(riak_kv, vnode_status),
             ?cmd("chmod u+rwx kv_vnode_status_test"),
             ?cmd("rm -rf kv_vnode_status_test"),
             ok
     end,
     [?_test(begin % initial create failure
                 ?cmd("rm -rf kv_vnode_status_test || true"),
                 ?cmd("mkdir kv_vnode_status_test"),
                 ?cmd("chmod -w kv_vnode_status_test"),
                 Index = 0,
                 File = vnode_status_filename(Index),
                 try
                     write_vnode_status(orddict:new(), File, ?VNODE_STATUS_VERSION)
                 catch _Err:{badmatch, Reason} ->
                         ?assertEqual({error, eacces}, Reason)
                 end
             end),
      ?_test(begin % create successfully
                 ?cmd("chmod +w kv_vnode_status_test"),
                 Index = 0,
                 File = vnode_status_filename(Index),
                 ?assertEqual(ok, write_vnode_status([{created, true}], File, ?VNODE_STATUS_VERSION))
             end),
      ?_test(begin % update successfully
                 Index = 0,
                 File = vnode_status_filename(Index),
                 {ok, [{created, true}, {version, 2}]} = read_vnode_status(File),
                 ?assertEqual(ok, write_vnode_status([{updated, true}], File, ?VNODE_STATUS_VERSION))
             end),
      ?_test(begin % update failure
                 ?cmd("chmod 000 kv_vnode_status_test/0"),
                 ?cmd("chmod 500 kv_vnode_status_test"),
                 Index = 0,
                 File = vnode_status_filename(Index),
                 ?assertEqual({ok, []},  read_vnode_status(File))
             end)

     ]}.

-ifdef(EQC).


-define(NUMTESTS, 1000).
-define(QC_OUT(P),
        eqc:on_output(fun(Str, Args) ->
                              io:format(user, Str, Args) end, P)).

-define(TEST_FILE, "vnode_status_test.file").
-define(VALID_STATUS, [{vnodeid, <<"vnodeid123">>}]).
%% note this was generated by a r16, and will be written in the r16
%% style of io_lib:format("~p.", [?R16_STATUS]).
-define(R16_STATUS, [{vnodeid,<<"'êÍ§L÷=d">>}]).

%% @doc eunit helper for prop_any_bin_consult
eqc_vnode_status_file_test_() ->
    {setup,
     fun() ->
             file:delete(?TEST_FILE)
     end,
     fun(_) ->
             file:delete(?TEST_FILE)
     end,
     %% Kelly and Andrew T. have both recommended setting the eunit
     %% timeout at 2x the `eqc:testing_time'.
     [{timeout, 10, ?_assertEqual(true, eqc:quickcheck(eqc:testing_time(5, ?QC_OUT(prop_any_bin_consult()))))},
      {timeout, 10, ?_assertEqual(true, eqc:quickcheck(eqc:testing_time(5, ?QC_OUT(prop_any_file_status()))))}]
    }.

run_any_bin() ->
    run(?NUMTESTS, fun prop_any_bin_consult/0).


run_any_file() ->
    run(?NUMTESTS, fun prop_any_file_status/0).

run_any_bin(NumTests) ->
    run(NumTests, fun prop_any_bin_consult/0).

run_any_file(NumTests) ->
    run(NumTests, fun prop_any_file_status/0).

run(Count, Prop) ->
    eqc:quickcheck(eqc:numtests(Count, Prop())).

check_any_bin() ->
    check(fun prop_any_bin_consult/0).

check_any_file() ->
    check(fun prop_any_file_status/0).

check(Prop) ->
    eqc:check(Prop()).

%% Properties

%% @private any binary we write, we can read. (Try changing ~w. to
%% ~p. in `write_vnode_status/3' for an example of _why_ this test).
prop_any_bin_consult() ->
    ?FORALL(Bin, binary(),
            begin
                Status = [{version, 1}, {vnodeid, Bin}],
                ok = write_vnode_status(Status, ?TEST_FILE, 1),
                equals({ok, Status}, read_vnode_status(?TEST_FILE))
            end).

%% @private regardless of the contents of the vnode status file, we
%% always get a status result. If the file is valid, we get its
%% contents, if not, we get a blank status, if there is no file we get
%% a blank status.
prop_any_file_status() ->
    ?FORALL({Type, _StatusFile},
            ?LET(Type, oneof([r16, valid, absent, corrupt]), {Type, gen_status_file(Type)}),
            begin
                {ok, Status} = read_vnode_status(?TEST_FILE),

                case Type of
                    valid ->
                        %% There is a vnodeid
                        is_binary(orddict:fetch(vnodeid, Status));
                    r16 ->
                        %% There is a vnodeid
                        is_binary(orddict:fetch(vnodeid, Status));
                    corrupt ->
                        %% empty
                        is_list(Status) andalso equals(error, orddict:find(vnodeid, Status));
                    absent ->
                        %% empty
                        is_list(Status) andalso equals(error, orddict:find(vnodeid, Status))
                end
            end).

%% @private generate the file on disk TBQH, this might be fine as a
%% straight up eunit tests, given how little random there really is
%% here for quickcheck
gen_status_file(r16) ->
    ok = riak_core_util:replace_file(?TEST_FILE, io_lib:format("~p.", [?R16_STATUS])),
    ?TEST_FILE;
gen_status_file(absent) ->
    file:delete(?TEST_FILE),
    ?TEST_FILE;
gen_status_file(corrupt) ->
    ?LET(Bin, binary(),
        begin
            file:write_file(?TEST_FILE, Bin),
            ?TEST_FILE
        end);
gen_status_file(valid) ->
    ?LET(VnodeId, binary(),
         begin
             ok = write_vnode_status([{vnodeid, VnodeId}], ?TEST_FILE, 1),
             ?TEST_FILE
         end).
<<<<<<< HEAD

=======
>>>>>>> ff547db1
-endif.

-endif.<|MERGE_RESOLUTION|>--- conflicted
+++ resolved
@@ -574,10 +574,7 @@
              ok = write_vnode_status([{vnodeid, VnodeId}], ?TEST_FILE, 1),
              ?TEST_FILE
          end).
-<<<<<<< HEAD
-
-=======
->>>>>>> ff547db1
+
 -endif.
 
 -endif.